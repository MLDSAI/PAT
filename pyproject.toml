[tool.poetry]
name = "openadapt"
version = "0.8.1"
description = "GUI Process Automation with Transformers"
authors = [
    'OpenAdapt.AI Team <richard.abrich@mldsai.com>',
]
classifiers = [
<<<<<<< HEAD
  "Programming Language :: Python :: 3",
  "Operating System :: OS Independent",
=======
    "Programming Language :: Python :: 3",
    "Operating System :: OS Independent",
>>>>>>> 6040fae7
]

readme = "README.md"

repository = "https://github.com/mldsai/openadapt"
homepage = "https://openadapt.ai/"

[tool.poetry.urls]
"Bug Tracker" = "https://github.com/MLDSAI/OpenAdapt/issues"

[tool.poetry.dependencies]
python = "3.10.x"
alembic = "1.8.1"
black = "23.3.0"
pygetwindow = { version = "<0.0.5", markers = "sys_platform == 'win32'" }
pywin32 = { version = "306", markers = "sys_platform == 'win32'" }
ascii-magic = "2.3.0"
bokeh = "2.4.3"
clipboard = "0.0.4"
deepdiff = { extras = ["optimize"], version = "^6.3.0" }
ascii_magic = "2.3.0"
dictalchemy3 = "1.0.0"
fire = "0.4.0"
ipdb = "0.13.11"
loguru = "0.6.0"
matplotlib = "3.6.2"
mss = "6.1.0"
openai = "0.27.5"
pandas = "2.0.0"
presidio_analyzer = "2.2.32"
presidio_anonymizer = "2.2.32"
pytesseract = "0.3.7"
pytest = "7.1.3"
rapidocr-onnxruntime = "1.2.3"
scikit-learn = "1.2.2"
scipy = "1.9.3"
sqlalchemy = "1.4.43"
tiktoken = "0.4.0"
torch = "^2.0.0"
tqdm = "4.64.0"
transformers = "4.29.2"
python-dotenv = "1.0.0"
pyinstaller = "^5.12.0"
setuptools-lint = "^0.6.0"
sphinx = "7.0.1"
nicegui = "1.2.24"
spacy = "^3.5.3"
fuzzywuzzy = "0.18.0"
segment-anything = "^1.0"
torchvision = "^0.15.2"
sumy = "0.11.0"
nltk = "3.8.1"
pillow = "9.5.0"
pywinauto = { version = "^0.6.8", markers = "sys_platform == 'win32'" }
flake8 = "^6.0.0"
flake8-docstrings = "^1.7.0"
moviepy = "1.0.3"
python-levenshtein = "^0.21.1"
pyside6 = "^6.5.1.1"
notify-py = "^0.3.42"
flake8-annotations = "^3.0.1"
pre-commit = "^3.3.3"
pympler = "^1.0.1"
psutil = "^5.9.5"
<<<<<<< HEAD
=======
tomlkit = "^0.11.8"
>>>>>>> 6040fae7
pyobjc-framework-avfoundation = { version = "^9.2", markers = "sys_platform == 'darwin'" }
fastapi = "0.98.0"
screen-recorder-sdk = { version = "^1.3.0", markers = "sys_platform == 'win32'" }
pyaudio = { version = "^0.2.13", markers = "sys_platform == 'win32'" }
oa-pynput = "^1.7.7"
oa-atomacos = { version = "3.2.0", markers = "sys_platform == 'darwin'" }
presidio-image-redactor = "^0.0.48"
spacy-transformers = "^1.2.5"

[tool.pytest.ini_options]
filterwarnings = [
    # suppress warnings starting from "setuptools>=67.3"
    "ignore:Deprecated call to `pkg_resources\\.declare_namespace\\('.*'\\):DeprecationWarning",
    "ignore:pkg_resources is deprecated as an API",
]

[build-system]
requires = ["poetry-core"]
build-backend = "poetry.core.masonry.api"

[tool.isort]
profile = "black"
group_by_package = true
from_first = true

[tool.poetry.scripts]
visualize = "openadapt.visualize:main"
record = "openadapt.record:start"
replay = "openadapt.replay:start"
app = "openadapt.app.tray:_run"
reset = "openadapt.scripts.reset_db:reset_db"
capture = "openadapt.capture:test"


[tool.black]
extend-exclude = '''
/(
  | venv
  | alembic
)/
'''

[tool.semantic_release]
version_variable = ["openadapt/__init__.py:__version__"]
version_toml = ["pyproject.toml:tool.poetry.version"]
major_on_zero = false
branch = "main"
commit_subject = "chore(release): v{version}"
commit_version_number = true
upload_to_PyPI = false
upload_to_release = true
upload_to_repository = false
repository_url = "https://upload.pypi.org/legacy/"
build_command = "pip install poetry && poetry build"<|MERGE_RESOLUTION|>--- conflicted
+++ resolved
@@ -6,13 +6,8 @@
     'OpenAdapt.AI Team <richard.abrich@mldsai.com>',
 ]
 classifiers = [
-<<<<<<< HEAD
-  "Programming Language :: Python :: 3",
-  "Operating System :: OS Independent",
-=======
     "Programming Language :: Python :: 3",
     "Operating System :: OS Independent",
->>>>>>> 6040fae7
 ]
 
 readme = "README.md"
@@ -77,10 +72,6 @@
 pre-commit = "^3.3.3"
 pympler = "^1.0.1"
 psutil = "^5.9.5"
-<<<<<<< HEAD
-=======
-tomlkit = "^0.11.8"
->>>>>>> 6040fae7
 pyobjc-framework-avfoundation = { version = "^9.2", markers = "sys_platform == 'darwin'" }
 fastapi = "0.98.0"
 screen-recorder-sdk = { version = "^1.3.0", markers = "sys_platform == 'win32'" }

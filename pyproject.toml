--- conflicted
+++ resolved
@@ -88,11 +88,8 @@
 boto3 = "^1.28.30"
 botocore = "^1.31.30"
 easyocr = "^1.7.0"
-<<<<<<< HEAD
 av = "^11.0.0"
-=======
 spacy-curated-transformers = "^0.2.0"
->>>>>>> 77599966
 
 [tool.pytest.ini_options]
 filterwarnings = [

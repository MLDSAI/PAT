[tool.poetry]
name = "openadapt"
version = "0.39.3"
description = "GUI Process Automation with Transformers"
authors = [
    'OpenAdapt.AI Team <richard.abrich@mldsai.com>',
]
classifiers = [
    "Programming Language :: Python :: 3",
    "Operating System :: OS Independent",
]

readme = "README.md"

repository = "https://github.com/mldsai/openadapt"
homepage = "https://openadapt.ai/"

[tool.poetry.urls]
"Bug Tracker" = "https://github.com/MLDSAI/OpenAdapt/issues"

[tool.poetry.dependencies]
python = "3.10.x"
alembic = "1.8.1"
black = "23.7.0"
pygetwindow = { version = "<0.0.5", markers = "sys_platform == 'win32'" }
pywin32 = { version = "306", markers = "sys_platform == 'win32'" }
ascii-magic = "2.3.0"
bokeh = "2.4.3"
clipboard = "0.0.4"
deepdiff = { extras = ["optimize"], version = "^6.3.0" }
ascii_magic = "2.3.0"
dictalchemy3 = "1.0.0"
fire = "0.4.0"
ipdb = "0.13.11"
loguru = "0.6.0"
matplotlib = "3.6.2"
mss = "6.1.0"
openai = "0.27.5"
pandas = "2.0.0"
presidio_analyzer = "2.2.32"
presidio_anonymizer = "2.2.32"
pytesseract = "0.3.7"
pytest = "7.1.3"
rapidocr-onnxruntime = "1.2.3"
scikit-learn = "1.2.2"
scipy = "1.9.3"
sqlalchemy = "1.4.43"
torch = "^2.0.0"
tqdm = "4.64.0"
transformers = "4.29.2"
python-dotenv = "1.0.0"
pyinstaller = "6.5.0"
setuptools-lint = "^0.6.0"
sphinx = "7.0.1"
nicegui = "^1.2.24"
spacy = "^3.5.3"
fuzzywuzzy = "0.18.0"
segment-anything = "^1.0"
torchvision = "^0.15.2"
sumy = "0.11.0"
nltk = "3.8.1"
pillow = "9.5.0"
pywinauto = { version = "^0.6.8", markers = "sys_platform == 'win32'" }
flake8 = "^6.0.0"
flake8-docstrings = "^1.7.0"
moviepy = "1.0.3"
python-levenshtein = "^0.21.1"
magic-wormhole = "0.12.0"
pyside6 = "6.7.1"
flake8-annotations = "^3.0.1"
pre-commit = "^3.3.3"
pympler = "^1.0.1"
psutil = "^5.9.5"
sentry-sdk = "^1.28.1"
gitpython = "^3.1.32"
pyobjc-framework-avfoundation = { version = "^9.2", markers = "sys_platform == 'darwin'" }
fastapi = "^0.110.0"
screen-recorder-sdk = { version = "^1.3.0", markers = "sys_platform == 'win32'" }
pyaudio = { version = "^0.2.13", markers = "sys_platform == 'win32'" }
oa-pynput = "^1.7.7"
oa-atomacos = { version = "3.2.0", markers = "sys_platform == 'darwin'" }
presidio-image-redactor = "^0.0.48"
pywebview = "^4.2.2"
click = "^8.1.6"
spacy-transformers = "^1.2.5"
boto3 = "^1.28.30"
botocore = "^1.31.30"
easyocr = "^1.7.0"
spacy-curated-transformers = "^0.2.0"
anthropic = "^0.19.2"
orjson = "^3.9.15"
replicate = "^0.25.0"
google-generativeai = "^0.5.0"
uvicorn = {extras = ["standard"], version = "^0.22"}
ultralytics = "^8.1.47"
imagehash = "^4.3.1"
pydantic-settings = "^2.2.1"
pyqt-toast-notification = "^1.1.0"
pudb = "^2024.1"
llvmlite = "0.40.1rc1"
numba = "0.57.0"
sounddevice = "^0.4.6"
soundfile = "^0.12.1"
asyncio = "^3.4.3"
websockets = "^13.0.1"
posthog = "^3.5.0"

wheel = "^0.43.0"
cython = "^3.0.10"
<<<<<<< HEAD
sortedcontainers = "^2.4.0"
beautifulsoup4 = "^4.12.3"
=======
av = "^12.3.0"
>>>>>>> 14769664
[tool.pytest.ini_options]
filterwarnings = [
    # suppress warnings starting from "setuptools>=67.3"
    "ignore:Deprecated call to `pkg_resources\\.declare_namespace\\('.*'\\):DeprecationWarning",
    "ignore:pkg_resources is deprecated as an API",
]

[build-system]
requires = ["poetry-core"]
build-backend = "poetry.core.masonry.api"

[tool.isort]
profile = "black"
group_by_package = true
from_first = true

[tool.poetry.scripts]
visualize = "openadapt.visualize:main"
record = "openadapt.record:start"
replay = "openadapt.replay:start"
app = "openadapt.app.tray:_run"
reset = "openadapt.scripts.reset_db:reset_db"
capture = "openadapt.capture:test"
postinstall = "scripts.postinstall:main"

[tool.black]
extend-exclude = '''
/(
    venv
  | .venv
  | .cache
  | alembic
  | contrib
  | __pycache__
)/
'''

[tool.semantic_release]
version_variable = ["openadapt/__init__.py:__version__"]
version_toml = ["pyproject.toml:tool.poetry.version"]
major_on_zero = false
branch = "main"
commit_subject = "chore(release): v{version}"
commit_version_number = true
upload_to_PyPI = false
upload_to_release = true
upload_to_repository = false
repository_url = "https://upload.pypi.org/legacy/"
build_command = "pip install poetry && poetry env use python3.10 && poetry build"<|MERGE_RESOLUTION|>--- conflicted
+++ resolved
@@ -66,7 +66,7 @@
 moviepy = "1.0.3"
 python-levenshtein = "^0.21.1"
 magic-wormhole = "0.12.0"
-pyside6 = "6.7.1"
+pyside6 = "^6.5.1.1"
 flake8-annotations = "^3.0.1"
 pre-commit = "^3.3.3"
 pympler = "^1.0.1"
@@ -90,6 +90,7 @@
 anthropic = "^0.19.2"
 orjson = "^3.9.15"
 replicate = "^0.25.0"
+gradio-client = "0.15.0"
 google-generativeai = "^0.5.0"
 uvicorn = {extras = ["standard"], version = "^0.22"}
 ultralytics = "^8.1.47"
@@ -101,18 +102,13 @@
 numba = "0.57.0"
 sounddevice = "^0.4.6"
 soundfile = "^0.12.1"
-asyncio = "^3.4.3"
-websockets = "^13.0.1"
 posthog = "^3.5.0"
 
 wheel = "^0.43.0"
 cython = "^3.0.10"
-<<<<<<< HEAD
-sortedcontainers = "^2.4.0"
+av = "^12.3.0"
 beautifulsoup4 = "^4.12.3"
-=======
-av = "^12.3.0"
->>>>>>> 14769664
+dtaidistance = "^2.3.12"
 [tool.pytest.ini_options]
 filterwarnings = [
     # suppress warnings starting from "setuptools>=67.3"

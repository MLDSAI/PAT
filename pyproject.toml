--- conflicted
+++ resolved
@@ -78,13 +78,9 @@
 pre-commit = "^3.3.3"
 pympler = "^1.0.1"
 psutil = "^5.9.5"
-<<<<<<< HEAD
 sentry-sdk = "^1.28.1"
 gitpython = "^3.1.32"
-pyobjc-framework-avfoundation = "^9.2"
-=======
 pyobjc-framework-avfoundation = {version = "^9.2", markers = "sys_platform == 'darwin'"}
->>>>>>> 7b575059
 fastapi = "0.98.0"
 oa-pynput = "^1.7.7"
 oa-atomacos = {version = "3.2.0", markers = "sys_platform == 'darwin'"}

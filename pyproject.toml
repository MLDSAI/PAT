[tool.poetry]
name = "openadapt"
version = "0.11.0"
description = "GUI Process Automation with Transformers"
authors = [
    'OpenAdapt.AI Team <richard.abrich@mldsai.com>',
]
classifiers = [
    "Programming Language :: Python :: 3",
    "Operating System :: OS Independent",
]

readme = "README.md"

repository = "https://github.com/mldsai/openadapt"
homepage = "https://openadapt.ai/"

[tool.poetry.urls]
"Bug Tracker" = "https://github.com/MLDSAI/OpenAdapt/issues"

[tool.poetry.dependencies]
python = "3.10.x"
alembic = "1.8.1"
black = "23.3.0"
pygetwindow = { version = "<0.0.5", markers = "sys_platform == 'win32'" }
pywin32 = { version = "306", markers = "sys_platform == 'win32'" }
ascii-magic = "2.3.0"
bokeh = "2.4.3"
clipboard = "0.0.4"
deepdiff = { extras = ["optimize"], version = "^6.3.0" }
ascii_magic = "2.3.0"
dictalchemy3 = "1.0.0"
fire = "0.4.0"
ipdb = "0.13.11"
loguru = "0.6.0"
matplotlib = "3.6.2"
mss = "6.1.0"
openai = "0.27.5"
pandas = "2.0.0"
presidio_analyzer = "2.2.32"
presidio_anonymizer = "2.2.32"
pytesseract = "0.3.7"
pytest = "7.1.3"
rapidocr-onnxruntime = "1.2.3"
scikit-learn = "1.2.2"
scipy = "1.9.3"
sqlalchemy = "1.4.43"
tiktoken = "0.4.0"
torch = "^2.0.0"
tqdm = "4.64.0"
transformers = "4.29.2"
python-dotenv = "1.0.0"
pyinstaller = "^5.12.0"
setuptools-lint = "^0.6.0"
sphinx = "7.0.1"
nicegui = "^1.2.24"
spacy = "^3.5.3"
fuzzywuzzy = "0.18.0"
segment-anything = "^1.0"
torchvision = "^0.15.2"
sumy = "0.11.0"
nltk = "3.8.1"
pillow = "9.5.0"
pywinauto = { version = "^0.6.8", markers = "sys_platform == 'win32'" }
flake8 = "^6.0.0"
flake8-docstrings = "^1.7.0"
moviepy = "1.0.3"
python-levenshtein = "^0.21.1"
pyside6 = "^6.5.1.1"
notify-py = "^0.3.42"
flake8-annotations = "^3.0.1"
pre-commit = "^3.3.3"
pympler = "^1.0.1"
psutil = "^5.9.5"
sentry-sdk = "^1.28.1"
gitpython = "^3.1.32"
pyobjc-framework-avfoundation = { version = "^9.2", markers = "sys_platform == 'darwin'" }
fastapi = "0.98.0"
<<<<<<< HEAD
fastavro = ">=1.8.1"
griptape = "^0.14.7"
=======
screen-recorder-sdk = { version = "^1.3.0", markers = "sys_platform == 'win32'" }
pyaudio = { version = "^0.2.13", markers = "sys_platform == 'win32'" }
oa-pynput = "^1.7.7"
oa-atomacos = { version = "3.2.0", markers = "sys_platform == 'darwin'" }
presidio-image-redactor = "^0.0.48"
pywebview = "^4.2.2"
click = "^8.1.6"
spacy-transformers = "^1.2.5"
>>>>>>> 44c2ce9f

[tool.pytest.ini_options]
filterwarnings = [
    # suppress warnings starting from "setuptools>=67.3"
    "ignore:Deprecated call to `pkg_resources\\.declare_namespace\\('.*'\\):DeprecationWarning",
    "ignore:pkg_resources is deprecated as an API",
]

[build-system]
requires = ["poetry-core"]
build-backend = "poetry.core.masonry.api"

[tool.isort]
profile = "black"
group_by_package = true
from_first = true

[tool.poetry.scripts]
visualize = "openadapt.visualize:main"
record = "openadapt.record:start"
replay = "openadapt.replay:start"
app = "openadapt.app.tray:_run"
reset = "openadapt.scripts.reset_db:reset_db"
capture = "openadapt.capture:test"


[tool.black]
extend-exclude = '''
/(
  | venv
  | alembic
)/
'''

[tool.semantic_release]
version_variable = ["openadapt/__init__.py:__version__"]
version_toml = ["pyproject.toml:tool.poetry.version"]
major_on_zero = false
branch = "main"
commit_subject = "chore(release): v{version}"
commit_version_number = true
upload_to_PyPI = false
upload_to_release = true
upload_to_repository = false
repository_url = "https://upload.pypi.org/legacy/"
build_command = "pip install poetry && poetry build"<|MERGE_RESOLUTION|>--- conflicted
+++ resolved
@@ -76,10 +76,8 @@
 gitpython = "^3.1.32"
 pyobjc-framework-avfoundation = { version = "^9.2", markers = "sys_platform == 'darwin'" }
 fastapi = "0.98.0"
-<<<<<<< HEAD
 fastavro = ">=1.8.1"
 griptape = "^0.14.7"
-=======
 screen-recorder-sdk = { version = "^1.3.0", markers = "sys_platform == 'win32'" }
 pyaudio = { version = "^0.2.13", markers = "sys_platform == 'win32'" }
 oa-pynput = "^1.7.7"
@@ -88,7 +86,6 @@
 pywebview = "^4.2.2"
 click = "^8.1.6"
 spacy-transformers = "^1.2.5"
->>>>>>> 44c2ce9f
 
 [tool.pytest.ini_options]
 filterwarnings = [

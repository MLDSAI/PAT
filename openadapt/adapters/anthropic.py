--- conflicted
+++ resolved
@@ -137,13 +137,7 @@
     """Public method to get a response from the Anthropic API with image support."""
     if len(images) > MAX_IMAGES:
         # XXX TODO handle this
-<<<<<<< HEAD
-        raise Exception(
-            f"{len(images)=} > {MAX_IMAGES=}. Use a different adapter."
-        )
-=======
         raise Exception(f"{len(images)=} > {MAX_IMAGES=}. Use a different adapter.")
->>>>>>> e0995c91
     payload = create_payload(
         prompt,
         system_prompt,

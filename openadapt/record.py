"""Script for creating Recordings.

Usage:

    $ python openadapt/record.py "<description of task to be recorded>"

"""

from collections import namedtuple
from functools import partial
from typing import Any, Callable, Dict
import multiprocessing
import os
import queue
import signal
import sys
import threading
import time

from loguru import logger
from pynput import keyboard, mouse
import fire
import mss.tools

from openadapt import config, crud, utils, window

import sounddevice
import soundfile
import whisper
import numpy as np
import io

EVENT_TYPES = ("screen", "action", "window")
LOG_LEVEL = "INFO"
PROC_WRITE_BY_EVENT_TYPE = {
    "screen": True,
    "action": True,
    "window": True,
}
PLOT_PERFORMANCE = False

Event = namedtuple("Event", ("timestamp", "type", "data"))


def process_event(event, write_q, write_fn, recording_timestamp, perf_q):
    if PROC_WRITE_BY_EVENT_TYPE[event.type]:
        write_q.put(event)
    else:
        write_fn(recording_timestamp, event, perf_q)


def process_events(
        event_q: queue.Queue,
        screen_write_q: multiprocessing.Queue,
        action_write_q: multiprocessing.Queue,
        window_write_q: multiprocessing.Queue,
        perf_q: multiprocessing.Queue,
        recording_timestamp: float,
        terminate_event: multiprocessing.Event,
):
    """
    Process events from event queue and write them to respective write queues.

    Args:
        event_q: A queue with events to be processed.
        screen_write_q: A queue for writing screen events.
        action_write_q: A queue for writing action events.
        window_write_q: A queue for writing window events.
        perf_q: A queue for collecting performance data.
        recording_timestamp: The timestamp of the recording.
        terminate_event: An event to signal the termination of the process.
    """

    utils.configure_logging(logger, LOG_LEVEL)
    utils.set_start_time(recording_timestamp)
    logger.info(f"starting")

    prev_event = None
    prev_screen_event = None
    prev_window_event = None
    prev_saved_screen_timestamp = 0
    prev_saved_window_timestamp = 0
    while not terminate_event.is_set() or not event_q.empty():
        event = event_q.get()
        logger.trace(f"{event=}")
        assert event.type in EVENT_TYPES, event
        if prev_event is not None:
            assert event.timestamp > prev_event.timestamp, (event, prev_event)
        if event.type == "screen":
            prev_screen_event = event
        elif event.type == "window":
            prev_window_event = event
        elif event.type == "action":
            if prev_screen_event is None:
                logger.warning("discarding action that came before screen")
                continue
            if prev_window_event is None:
                logger.warning("discarding input that came before window")
                continue
            event.data["screenshot_timestamp"] = prev_screen_event.timestamp
            event.data["window_event_timestamp"] = prev_window_event.timestamp
            process_event(
                event,
                action_write_q,
                write_action_event,
                recording_timestamp,
                perf_q,
            )
            if prev_saved_screen_timestamp < prev_screen_event.timestamp:
                process_event(
                    prev_screen_event,
                    screen_write_q,
                    write_screen_event,
                    recording_timestamp,
                    perf_q,
                )
                prev_saved_screen_timestamp = prev_screen_event.timestamp
            if prev_saved_window_timestamp < prev_window_event.timestamp:
                process_event(
                    prev_window_event,
                    window_write_q,
                    write_window_event,
                    recording_timestamp,
                    perf_q,
                )
                prev_saved_window_timestamp = prev_window_event.timestamp
        else:
            raise Exception(f"unhandled {event.type=}")
        prev_event = event
    logger.info("done")


def write_action_event(
        recording_timestamp: float,
        event: Event,
        perf_q: multiprocessing.Queue,
):
    """
    Write an action event to the database and update the performance queue.

    Args:
        recording_timestamp: The timestamp of the recording.
        event: An action event to be written.
        perf_q: A queue for collecting performance data.
    """

    assert event.type == "action", event
    crud.insert_action_event(recording_timestamp, event.timestamp, event.data)
    perf_q.put((event.type, event.timestamp, utils.get_timestamp()))


def write_screen_event(
        recording_timestamp: float,
        event: Event,
        perf_q: multiprocessing.Queue,
):
    """
    Write a screen event to the database and update the performance queue.

    Args:
        recording_timestamp: The timestamp of the recording.
        event: A screen event to be written.
        perf_q: A queue for collecting performance data.
    """

    assert event.type == "screen", event
    screenshot = event.data
    png_data = mss.tools.to_png(screenshot.rgb, screenshot.size)
    event_data = {"png_data": png_data}
    crud.insert_screenshot(recording_timestamp, event.timestamp, event_data)
    perf_q.put((event.type, event.timestamp, utils.get_timestamp()))


def write_window_event(
        recording_timestamp: float,
        event: Event,
        perf_q: multiprocessing.Queue,
):
    """
    Write a window event to the database and update the performance queue.

    Args:
        recording_timestamp: The timestamp of the recording.
        event: A window event to be written.
        perf_q: A queue for collecting performance data.
    """

    assert event.type == "window", event
    crud.insert_window_event(recording_timestamp, event.timestamp, event.data)
    perf_q.put((event.type, event.timestamp, utils.get_timestamp()))


def write_events(
        event_type: str,
        write_fn: Callable,
        write_q: multiprocessing.Queue,
        perf_q: multiprocessing.Queue,
        recording_timestamp: float,
        terminate_event: multiprocessing.Event,
):
    """
    Write events of a specific type to the db using the provided write function.

    Args:
        event_type: The type of events to be written.
        write_fn: A function to write events to the database.
        write_q: A queue with events to be written.
        perf_q: A queue for collecting performance data.
        recording_timestamp: The timestamp of the recording.
        terminate_event: An event to signal the termination of the process.
    """

    utils.configure_logging(logger, LOG_LEVEL)
    utils.set_start_time(recording_timestamp)
    logger.info(f"{event_type=} starting")
    signal.signal(signal.SIGINT, signal.SIG_IGN)
    while not terminate_event.is_set() or not write_q.empty():
        try:
            event = write_q.get_nowait()
        except queue.Empty:
            continue
        assert event.type == event_type, (event_type, event)
        write_fn(recording_timestamp, event, perf_q)
        logger.debug(f"{event_type=} written")
    logger.info(f"{event_type=} done")


def trigger_action_event(
        event_q: queue.Queue,
        action_event_args: Dict[str, Any],
) -> None:
    x = action_event_args.get("mouse_x")
    y = action_event_args.get("mouse_y")
    if x is not None and y is not None:
        if config.RECORD_READ_ACTIVE_ELEMENT_STATE:
            element_state = window.get_active_element_state(x, y)
        else:
            element_state = {}
        action_event_args["element_state"] = element_state
    event_q.put(Event(utils.get_timestamp(), "action", action_event_args))


def on_move(
        event_q: queue.Queue,
        x: int,
        y: int,
        injected: bool,
) -> None:
    logger.debug(f"{x=} {y=} {injected=}")
    if not injected:
        trigger_action_event(
            event_q,
            {
                "name": "move",
                "mouse_x": x,
                "mouse_y": y,
            },
        )


def on_click(
        event_q: queue.Queue,
        x: int,
        y: int,
        button: mouse.Button,
        pressed: bool,
        injected: bool,
) -> None:
    logger.debug(f"{x=} {y=} {button=} {pressed=} {injected=}")
    if not injected:
        trigger_action_event(
            event_q,
            {
                "name": "click",
                "mouse_x": x,
                "mouse_y": y,
                "mouse_button_name": button.name,
                "mouse_pressed": pressed,
            },
        )


def on_scroll(
        event_q: queue.Queue,
        x: int,
        y: int,
        dx: int,
        dy: int,
        injected: bool,
) -> None:
    logger.debug(f"{x=} {y=} {dx=} {dy=} {injected=}")
    if not injected:
        trigger_action_event(
            event_q,
            {
                "name": "scroll",
                "mouse_x": x,
                "mouse_y": y,
                "mouse_dx": dx,
                "mouse_dy": dy,
            },
        )


def handle_key(
        event_q: queue.Queue,
        event_name: str,
        key: keyboard.KeyCode,
        canonical_key: keyboard.KeyCode,
) -> None:
    attr_names = [
        "name",
        "char",
        "vk",
    ]
    attrs = {
        f"key_{attr_name}": getattr(key, attr_name, None) for attr_name in attr_names
    }
    logger.debug(f"{attrs=}")
    canonical_attrs = {
        f"canonical_key_{attr_name}": getattr(canonical_key, attr_name, None)
        for attr_name in attr_names
    }
    logger.debug(f"{canonical_attrs=}")
    trigger_action_event(event_q, {"name": event_name, **attrs, **canonical_attrs})


def read_screen_events(
        event_q: queue.Queue,
        terminate_event: multiprocessing.Event,
        recording_timestamp: float,
) -> None:
    """
    Read screen events and add them to the event queue.

    Args:
        event_q: A queue for adding screen events.
        terminate_event: An event to signal the termination of the process.
        recording_timestamp: The timestamp of the recording.
    """

    utils.configure_logging(logger, LOG_LEVEL)
    utils.set_start_time(recording_timestamp)
    logger.info(f"starting")
    while not terminate_event.is_set():
        screenshot = utils.take_screenshot()
        if screenshot is None:
            logger.warning("screenshot was None")
            continue
        event_q.put(Event(utils.get_timestamp(), "screen", screenshot))
    logger.info("done")


def read_window_events(
<<<<<<< HEAD
        event_q: queue.Queue,
        terminate_event: multiprocessing.Event,
        recording_timestamp: float,
=======
    event_q: queue.Queue,
    terminate_event: multiprocessing.Event,
    recording_timestamp: float,
>>>>>>> 6a77a3ad
) -> None:
    """
    Read window events and add them to the event queue.

    Args:
        event_q: A queue for adding window events.
        terminate_event: An event to signal the termination of the process.
        recording_timestamp: The timestamp of the recording.
    """

    utils.configure_logging(logger, LOG_LEVEL)
    utils.set_start_time(recording_timestamp)
    logger.info(f"starting")
    prev_window_data = {}
    while not terminate_event.is_set():
        window_data = window.get_active_window_data()
        if not window_data:
            continue
<<<<<<< HEAD
        if (
                window_data["title"] != prev_window_data.get("title") or
                window_data["window_id"] != prev_window_data.get("window_id")
        ):
=======
        if window_data["title"] != prev_window_data.get("title") or window_data[
            "window_id"
        ] != prev_window_data.get("window_id"):
>>>>>>> 6a77a3ad
            # TODO: fix exception sometimes triggered by the next line on win32:
            #   File "\Python39\lib\threading.py" line 917, in run
            #   File "...\openadapt\record.py", line 277, in read window events
            #   File "...\env\lib\site-packages\loguru\logger.py" line 1977, in info
            #   File "...\env\lib\site-packages\loguru\_logger.py", line 1964, in _log
            #       for handler in core.handlers.values):
            #   RuntimeError: dictionary changed size during iteration
            _window_data = window_data
            _window_data.pop("state")
            logger.info(f"{_window_data=}")
        if window_data != prev_window_data:
            logger.debug("queuing window event for writing")
            event_q.put(
                Event(
                    utils.get_timestamp(),
                    "window",
                    window_data,
                )
            )
        prev_window_data = window_data


def performance_stats_writer(
<<<<<<< HEAD
        perf_q: multiprocessing.Queue,
        recording_timestamp: float,
        terminate_event: multiprocessing.Event,
=======
    perf_q: multiprocessing.Queue,
    recording_timestamp: float,
    terminate_event: multiprocessing.Event,
>>>>>>> 6a77a3ad
):
    """
    Write performance stats to the db.
    Each entry includes the event type, start time and end time

    Args:
        perf_q: A queue for collecting performance data.
        recording_timestamp: The timestamp of the recording.
        terminate_event: An event to signal the termination of the process.
    """

    utils.configure_logging(logger, LOG_LEVEL)
    utils.set_start_time(recording_timestamp)
    logger.info("performance stats writer starting")
    signal.signal(signal.SIGINT, signal.SIG_IGN)
    while not terminate_event.is_set() or not perf_q.empty():
        try:
            event_type, start_time, end_time = perf_q.get_nowait()
        except queue.Empty:
            continue

        crud.insert_perf_stat(
            recording_timestamp,
            event_type,
            start_time,
            end_time,
        )
    logger.info("performance stats writer done")


def create_recording(
        task_description: str,
) -> Dict[str, Any]:
    """
    Create a new recording entry in the database.

    Args:
        task_description: a text description of the task being implemented
            in the recording

    Returns:
        The newly created Recording object
    """

    timestamp = utils.set_start_time()
    monitor_width, monitor_height = utils.get_monitor_dims()
    double_click_distance_pixels = utils.get_double_click_distance_pixels()
    double_click_interval_seconds = utils.get_double_click_interval_seconds()
    recording_data = {
        # TODO: rename
        "timestamp": timestamp,
        "monitor_width": monitor_width,
        "monitor_height": monitor_height,
        "double_click_distance_pixels": double_click_distance_pixels,
        "double_click_interval_seconds": double_click_interval_seconds,
        "platform": sys.platform,
        "task_description": task_description,
    }
    recording = crud.insert_recording(recording_data)
    logger.info(f"{recording=}")
    return recording


def read_keyboard_events(
<<<<<<< HEAD
        event_q: queue.Queue,
        terminate_event: multiprocessing.Event,
        recording_timestamp: float,
=======
    event_q: queue.Queue,
    terminate_event: multiprocessing.Event,
    recording_timestamp: float,
>>>>>>> 6a77a3ad
) -> None:
    def on_press(event_q, key, injected):
        canonical_key = keyboard_listener.canonical(key)
        logger.debug(f"{key=} {injected=} {canonical_key=}")
        if not injected:
            handle_key(event_q, "press", key, canonical_key)

    def on_release(event_q, key, injected):
        canonical_key = keyboard_listener.canonical(key)
        logger.debug(f"{key=} {injected=} {canonical_key=}")
        if not injected:
            handle_key(event_q, "release", key, canonical_key)

    utils.set_start_time(recording_timestamp)
    keyboard_listener = keyboard.Listener(
        on_press=partial(on_press, event_q),
        on_release=partial(on_release, event_q),
    )
    keyboard_listener.start()
    terminate_event.wait()
    keyboard_listener.stop()


def read_mouse_events(
        event_q: queue.Queue,
        terminate_event: multiprocessing.Event,
        recording_timestamp: float,
) -> None:
    utils.set_start_time(recording_timestamp)
    mouse_listener = mouse.Listener(
        on_move=partial(on_move, event_q),
        on_click=partial(on_click, event_q),
        on_scroll=partial(on_scroll, event_q),
    )
    mouse_listener.start()
    terminate_event.wait()
    mouse_listener.stop()


def record(
        task_description: str,
        enable_audio: bool = False
):
    """
    Record Screenshots/ActionEvents/WindowEvents. Optionally record audio narration from the user
    describing what tasks are being done.

    Args:
        task_description: a text description of the task that will be recorded
        enable_audio: a flag to enable or disable audio recording (default: False)
    """

    utils.configure_logging(logger, LOG_LEVEL)
    logger.info(f"{task_description=}")

    recording = create_recording(task_description)
    recording_timestamp = recording.timestamp

    event_q = queue.Queue()
    screen_write_q = multiprocessing.Queue()
    action_write_q = multiprocessing.Queue()
    window_write_q = multiprocessing.Queue()
    # TODO: save write times to DB; display performance plot in visualize.py
    perf_q = multiprocessing.Queue()
    terminate_event = multiprocessing.Event()

    window_event_reader = threading.Thread(
        target=read_window_events,
        args=(event_q, terminate_event, recording_timestamp),
    )
    window_event_reader.start()

    screen_event_reader = threading.Thread(
        target=read_screen_events,
        args=(event_q, terminate_event, recording_timestamp),
    )
    screen_event_reader.start()

    keyboard_event_reader = threading.Thread(
        target=read_keyboard_events,
        args=(event_q, terminate_event, recording_timestamp),
    )
    keyboard_event_reader.start()

    mouse_event_reader = threading.Thread(
        target=read_mouse_events,
        args=(event_q, terminate_event, recording_timestamp),
    )
    mouse_event_reader.start()

    event_processor = threading.Thread(
        target=process_events,
        args=(
            event_q,
            screen_write_q,
            action_write_q,
            window_write_q,
            perf_q,
            recording_timestamp,
            terminate_event,
        ),
    )
    event_processor.start()

    screen_event_writer = multiprocessing.Process(
        target=write_events,
        args=(
            "screen",
            write_screen_event,
            screen_write_q,
            perf_q,
            recording_timestamp,
            terminate_event,
        ),
    )
    screen_event_writer.start()

    action_event_writer = multiprocessing.Process(
        target=write_events,
        args=(
            "action",
            write_action_event,
            action_write_q,
            perf_q,
            recording_timestamp,
            terminate_event,
        ),
    )
    action_event_writer.start()

    window_event_writer = multiprocessing.Process(
        target=write_events,
        args=(
            "window",
            write_window_event,
            window_write_q,
            perf_q,
            recording_timestamp,
            terminate_event,
        ),
    )
    window_event_writer.start()

    terminate_perf_event = multiprocessing.Event()
    perf_stat_writer = multiprocessing.Process(
        target=performance_stats_writer,
        args=(
            perf_q,
            recording_timestamp,
            terminate_perf_event,
        ),
    )
    perf_stat_writer.start()

    # TODO: discard events until everything is ready

    audio_frames = []  # to store audio frames

    if enable_audio:
        def audio_callback(indata, frames, time, status):
            # called whenever there is new audio frames
            audio_frames.append(indata.copy())

        # open InputStream and start recording while ActionEvents are recorded
        audio_stream = sounddevice.InputStream(
            callback=audio_callback, samplerate=16000, channels=1)
        logger.info("Audio recording started.")
        audio_stream.start()

    try:
        while True:
            time.sleep(1)
    except KeyboardInterrupt:
        terminate_event.set()

    if enable_audio:
        # stop the recording and close the InputStream
        audio_stream.stop()
        audio_stream.close()

        # Concatenate into one Numpy array
        concatenated_audio = np.concatenate(audio_frames, axis=0)
        # convert concatenated_audio to format expected by whisper
        converted_audio = concatenated_audio.flatten().astype(np.float32)

        # Convert audio to text using OpenAI's Whisper
        logger.info("Transcribing audio...")
        model = whisper.load_model("base")
        result_info = model.transcribe(
            converted_audio, word_timestamps=True, fp16=False)
        logger.info(f"The narrated text is: {result_info['text']}")
        # empty word_list if the user didn't say anything
        word_list = []
        if len(result_info['segments']) > 0:
            # segments could be empty
            if 'words' in result_info['segments'][0]:
                # there won't be a 'words' list if the user didn't say anything
                word_list = result_info['segments'][0]['words']

        # compress and convert to bytes to save to database
        logger.info("Size of uncompressed audio data: {} bytes"
                    .format(converted_audio.nbytes))
        # Create an in-memory file-like object
        file_obj = io.BytesIO()
        # Write the audio data using lossless compression
        soundfile.write(file_obj, converted_audio,
                        int(audio_stream.samplerate), format='FLAC')
        # Get the compressed audio data as bytes
        compressed_audio_bytes = file_obj.getvalue()

        logger.info("Size of compressed audio data: {} bytes"
                    .format(len(compressed_audio_bytes)))

        file_obj.close()

        # To decompress the audio and restore it to its original form:
        # restored_audio, restored_samplerate = sf.read(
        # io.BytesIO(compressed_audio_bytes))

    logger.info(f"joining...")
    keyboard_event_reader.join()
    mouse_event_reader.join()
    screen_event_reader.join()
    window_event_reader.join()
    event_processor.join()
    screen_event_writer.join()
    action_event_writer.join()
    window_event_writer.join()

    terminate_perf_event.set()

    if PLOT_PERFORMANCE:
        utils.plot_performance(recording_timestamp)

    if enable_audio:
        # Save audio frames to the database
        audio_file = crud.insert_audio_file(compressed_audio_bytes)

        # Create AudioInfo entry
        audio_info = crud.insert_audio_info(result_info['text'],
                                            recording_timestamp,
                                            int(audio_stream.samplerate),
                                            audio_file, word_list)

    logger.info(f"saved {recording_timestamp=}")


if __name__ == "__main__":
    fire.Fire(record)<|MERGE_RESOLUTION|>--- conflicted
+++ resolved
@@ -352,15 +352,9 @@
 
 
 def read_window_events(
-<<<<<<< HEAD
-        event_q: queue.Queue,
-        terminate_event: multiprocessing.Event,
-        recording_timestamp: float,
-=======
     event_q: queue.Queue,
     terminate_event: multiprocessing.Event,
     recording_timestamp: float,
->>>>>>> 6a77a3ad
 ) -> None:
     """
     Read window events and add them to the event queue.
@@ -379,16 +373,11 @@
         window_data = window.get_active_window_data()
         if not window_data:
             continue
-<<<<<<< HEAD
-        if (
-                window_data["title"] != prev_window_data.get("title") or
-                window_data["window_id"] != prev_window_data.get("window_id")
-        ):
-=======
+
         if window_data["title"] != prev_window_data.get("title") or window_data[
             "window_id"
         ] != prev_window_data.get("window_id"):
->>>>>>> 6a77a3ad
+
             # TODO: fix exception sometimes triggered by the next line on win32:
             #   File "\Python39\lib\threading.py" line 917, in run
             #   File "...\openadapt\record.py", line 277, in read window events
@@ -412,15 +401,9 @@
 
 
 def performance_stats_writer(
-<<<<<<< HEAD
-        perf_q: multiprocessing.Queue,
-        recording_timestamp: float,
-        terminate_event: multiprocessing.Event,
-=======
     perf_q: multiprocessing.Queue,
     recording_timestamp: float,
     terminate_event: multiprocessing.Event,
->>>>>>> 6a77a3ad
 ):
     """
     Write performance stats to the db.
@@ -485,15 +468,9 @@
 
 
 def read_keyboard_events(
-<<<<<<< HEAD
-        event_q: queue.Queue,
-        terminate_event: multiprocessing.Event,
-        recording_timestamp: float,
-=======
     event_q: queue.Queue,
     terminate_event: multiprocessing.Event,
     recording_timestamp: float,
->>>>>>> 6a77a3ad
 ) -> None:
     def on_press(event_q, key, injected):
         canonical_key = keyboard_listener.canonical(key)

"""Script for creating Recordings.

Usage:

    $ python openadapt/record.py "<description of task to be recorded>"

"""

from collections import namedtuple
from functools import partial, wraps
from typing import Any, Callable, Dict
import multiprocessing
import os
import queue
import signal
import sys
import threading
import time
import tracemalloc

from loguru import logger
from pympler import tracker
from pynput import keyboard, mouse
from tqdm import tqdm
import fire
import mss.tools
import psutil

from openadapt import config, crud, utils, window
from openadapt.extensions import synchronized_queue as sq

Event = namedtuple("Event", ("timestamp", "type", "data"))

EVENT_TYPES = ("screen", "action", "window")
LOG_LEVEL = "INFO"
PROC_WRITE_BY_EVENT_TYPE = {
    "screen": True,
    "action": True,
    "window": True,
}
PLOT_PERFORMANCE = config.PLOT_PERFORMANCE
NUM_MEMORY_STATS_TO_LOG = 3
STOP_SEQUENCES = config.STOP_SEQUENCES

stop_sequence_detected = False
performance_snapshots = []
tracker = tracker.SummaryTracker()
tracemalloc.start()
utils.configure_logging(logger, LOG_LEVEL)


def collect_stats():
    performance_snapshots.append(tracemalloc.take_snapshot())


def log_memory_usage():
    assert len(performance_snapshots) == 2, performance_snapshots
    first_snapshot, last_snapshot = performance_snapshots
    stats = last_snapshot.compare_to(first_snapshot, "lineno")

    for stat in stats[:NUM_MEMORY_STATS_TO_LOG]:
        new_KiB = stat.size_diff / 1024
        total_KiB = stat.size / 1024
        new_blocks = stat.count_diff
        total_blocks = stat.count
        source = stat.traceback.format()[0].strip()
        logger.info(f"{source=}")
        logger.info(f"\t{new_KiB=} {total_KiB=} {new_blocks=} {total_blocks=}")

    trace_str = "\n".join(list(tracker.format_diff()))
    logger.info(f"trace_str=\n{trace_str}")


def args_to_str(*args):
    return ", ".join(map(str, args))


def kwargs_to_str(**kwargs):
    return ",".join([f"{k}={v}" for k, v in kwargs.items()])


def trace(logger):
    def decorator(func):
        @wraps(func)
        def wrapper_logging(*args, **kwargs):
            func_name = func.__qualname__
            func_args = args_to_str(*args)
            func_kwargs = kwargs_to_str(**kwargs)

            if func_kwargs != "":
                logger.info(
                    f" -> Enter: {func_name}({func_args}, {func_kwargs})"
                )
            else:
                logger.info(f" -> Enter: {func_name}({func_args})")

            result = func(*args, **kwargs)

            logger.info(f" <- Leave: {func_name}({result})")
            return result

        return wrapper_logging

    return decorator


def process_event(event, write_q, write_fn, recording_timestamp, perf_q):
    if PROC_WRITE_BY_EVENT_TYPE[event.type]:
        write_q.put(event)
    else:
        write_fn(recording_timestamp, event, perf_q)


@trace(logger)
def process_events(
    event_q: queue.Queue,
    screen_write_q: sq.SynchronizedQueue,
    action_write_q: sq.SynchronizedQueue,
    window_write_q: sq.SynchronizedQueue,
    perf_q: sq.SynchronizedQueue,
    recording_timestamp: float,
    terminate_event: multiprocessing.Event,
):
    """
    Process events from event queue and write them to respective write queues.

    Args:
        event_q: A queue with events to be processed.
        screen_write_q: A queue for writing screen events.
        action_write_q: A queue for writing action events.
        window_write_q: A queue for writing window events.
        perf_q: A queue for collecting performance data.
        recording_timestamp: The timestamp of the recording.
        terminate_event: An event to signal the termination of the process.
    """

    utils.configure_logging(logger, LOG_LEVEL)
    utils.set_start_time(recording_timestamp)
    logger.info(f"starting")

    prev_event = None
    prev_screen_event = None
    prev_window_event = None
    prev_saved_screen_timestamp = 0
    prev_saved_window_timestamp = 0
    while not terminate_event.is_set() or not event_q.empty():
        event = event_q.get()
        logger.trace(f"{event=}")
        assert event.type in EVENT_TYPES, event
        if prev_event is not None:
            assert event.timestamp > prev_event.timestamp, (event, prev_event)
        if event.type == "screen":
            prev_screen_event = event
        elif event.type == "window":
            prev_window_event = event
        elif event.type == "action":
            if prev_screen_event is None:
                logger.warning("discarding action that came before screen")
                continue
            if prev_window_event is None:
                logger.warning("discarding input that came before window")
                continue
            event.data["screenshot_timestamp"] = prev_screen_event.timestamp
            event.data["window_event_timestamp"] = prev_window_event.timestamp
            process_event(
                event,
                action_write_q,
                write_action_event,
                recording_timestamp,
                perf_q,
            )
            if prev_saved_screen_timestamp < prev_screen_event.timestamp:
                process_event(
                    prev_screen_event,
                    screen_write_q,
                    write_screen_event,
                    recording_timestamp,
                    perf_q,
                )
                prev_saved_screen_timestamp = prev_screen_event.timestamp
            if prev_saved_window_timestamp < prev_window_event.timestamp:
                process_event(
                    prev_window_event,
                    window_write_q,
                    write_window_event,
                    recording_timestamp,
                    perf_q,
                )
                prev_saved_window_timestamp = prev_window_event.timestamp
        else:
            raise Exception(f"unhandled {event.type=}")
        del prev_event
        prev_event = event
    logger.info("done")


def write_action_event(
    recording_timestamp: float,
    event: Event,
    perf_q: sq.SynchronizedQueue,
):
    """
    Write an action event to the database and update the performance queue.

    Args:
        recording_timestamp: The timestamp of the recording.
        event: An action event to be written.
        perf_q: A queue for collecting performance data.
    """

    assert event.type == "action", event
    crud.insert_action_event(recording_timestamp, event.timestamp, event.data)
    perf_q.put((event.type, event.timestamp, utils.get_timestamp()))


def write_screen_event(
    recording_timestamp: float,
    event: Event,
    perf_q: sq.SynchronizedQueue,
):
    """
    Write a screen event to the database and update the performance queue.

    Args:
        recording_timestamp: The timestamp of the recording.
        event: A screen event to be written.
        perf_q: A queue for collecting performance data.
    """

    assert event.type == "screen", event
    screenshot = event.data
    png_data = mss.tools.to_png(screenshot.rgb, screenshot.size)
    event_data = {"png_data": png_data}
    crud.insert_screenshot(recording_timestamp, event.timestamp, event_data)
    perf_q.put((event.type, event.timestamp, utils.get_timestamp()))


def write_window_event(
    recording_timestamp: float,
    event: Event,
    perf_q: sq.SynchronizedQueue,
):
    """
    Write a window event to the database and update the performance queue.

    Args:
        recording_timestamp: The timestamp of the recording.
        event: A window event to be written.
        perf_q: A queue for collecting performance data.
    """

    assert event.type == "window", event
    crud.insert_window_event(recording_timestamp, event.timestamp, event.data)
    perf_q.put((event.type, event.timestamp, utils.get_timestamp()))


@trace(logger)
def write_events(
    event_type: str,
    write_fn: Callable,
    write_q: sq.SynchronizedQueue,
    perf_q: sq.SynchronizedQueue,
    recording_timestamp: float,
    terminate_event: multiprocessing.Event,
    term_pipe: multiprocessing.Pipe,
):
    """
    Write events of a specific type to the db using the provided write function.

    Args:
        event_type: The type of events to be written.
        write_fn: A function to write events to the database.
        write_q: A queue with events to be written.
        perf_q: A queue for collecting performance data.
        recording_timestamp: The timestamp of the recording.
        terminate_event: An event to signal the termination of the process.
        term_pipe: A pipe for communicating \
            the number of events left to be written.
    """

    utils.configure_logging(logger, LOG_LEVEL)
    utils.set_start_time(recording_timestamp)
    logger.info(f"{event_type=} starting")
    signal.signal(signal.SIGINT, signal.SIG_IGN)

    num_left = 0
    progress = None
    while (
        not terminate_event.is_set() or
        not write_q.empty()
    ):
        if term_pipe.poll():
            num_left = term_pipe.recv()
            if num_left != 0 and progress is None:
                progress = tqdm(
                    total=num_left,
                    desc="Writing to Database",
                    unit="event",
                    colour="green",
                    dynamic_ncols=True,
                )
        if (
            terminate_event.is_set() and
            num_left != 0 and 
            progress is not None
        ):
            progress.update()
        try:
            event = write_q.get_nowait()
        except queue.Empty:
            continue
        assert event.type == event_type, (event_type, event)
        write_fn(recording_timestamp, event, perf_q)
        logger.debug(f"{event_type=} written")

    if progress is not None:
        progress.close()

    logger.info(f"{event_type=} done")


def trigger_action_event(
    event_q: queue.Queue,
    action_event_args: Dict[str, Any],
) -> None:
    x = action_event_args.get("mouse_x")
    y = action_event_args.get("mouse_y")
    if x is not None and y is not None:
        if config.RECORD_READ_ACTIVE_ELEMENT_STATE:
            element_state = window.get_active_element_state(x, y)
        else:
            element_state = {}
        action_event_args["element_state"] = element_state
    event_q.put(Event(utils.get_timestamp(), "action", action_event_args))


def on_move(
    event_q: queue.Queue,
    x: int,
    y: int,
    injected: bool,
) -> None:
    logger.debug(f"{x=} {y=} {injected=}")
    if not injected:
        trigger_action_event(
            event_q,
            {
                "name": "move",
                "mouse_x": x,
                "mouse_y": y,
            },
        )


def on_click(
    event_q: queue.Queue,
    x: int,
    y: int,
    button: mouse.Button,
    pressed: bool,
    injected: bool,
) -> None:
    logger.debug(f"{x=} {y=} {button=} {pressed=} {injected=}")
    if not injected:
        trigger_action_event(
            event_q,
            {
                "name": "click",
                "mouse_x": x,
                "mouse_y": y,
                "mouse_button_name": button.name,
                "mouse_pressed": pressed,
            },
        )


def on_scroll(
    event_q: queue.Queue,
    x: int,
    y: int,
    dx: int,
    dy: int,
    injected: bool,
) -> None:
    logger.debug(f"{x=} {y=} {dx=} {dy=} {injected=}")
    if not injected:
        trigger_action_event(
            event_q,
            {
                "name": "scroll",
                "mouse_x": x,
                "mouse_y": y,
                "mouse_dx": dx,
                "mouse_dy": dy,
            },
        )


def handle_key(
    event_q: queue.Queue,
    event_name: str,
    key: keyboard.KeyCode,
    canonical_key: keyboard.KeyCode,
) -> None:
    attr_names = [
        "name",
        "char",
        "vk",
    ]
    attrs = {
        f"key_{attr_name}": getattr(key, attr_name, None)
        for attr_name in attr_names
    }
    logger.debug(f"{attrs=}")
    canonical_attrs = {
        f"canonical_key_{attr_name}": getattr(canonical_key, attr_name, None)
        for attr_name in attr_names
    }
    logger.debug(f"{canonical_attrs=}")
    trigger_action_event(
        event_q, {"name": event_name, **attrs, **canonical_attrs}
    )


def read_screen_events(
    event_q: queue.Queue,
    terminate_event: multiprocessing.Event,
    recording_timestamp: float,
) -> None:
    """
    Read screen events and add them to the event queue.

    Args:
        event_q: A queue for adding screen events.
        terminate_event: An event to signal the termination of the process.
        recording_timestamp: The timestamp of the recording.
    """

    utils.configure_logging(logger, LOG_LEVEL)
    utils.set_start_time(recording_timestamp)
    logger.info(f"starting")
    while not terminate_event.is_set():
        screenshot = utils.take_screenshot()
        if screenshot is None:
            logger.warning("screenshot was None")
            continue
        event_q.put(Event(utils.get_timestamp(), "screen", screenshot))
    logger.info("done")


@trace(logger)
def read_window_events(
    event_q: queue.Queue,
    terminate_event: multiprocessing.Event,
    recording_timestamp: float,
) -> None:
    """
    Read window events and add them to the event queue.

    Args:
        event_q: A queue for adding window events.
        terminate_event: An event to signal the termination of the process.
        recording_timestamp: The timestamp of the recording.
    """

    utils.configure_logging(logger, LOG_LEVEL)
    utils.set_start_time(recording_timestamp)
    logger.info(f"starting")
    prev_window_data = {}
    while not terminate_event.is_set():
        window_data = window.get_active_window_data()
        if not window_data:
            continue

        if window_data["title"] != prev_window_data.get("title") or window_data[
            "window_id"
        ] != prev_window_data.get("window_id"):
            # TODO: fix exception sometimes triggered by the next line on win32:
            #   File "\Python39\lib\threading.py" line 917, in run
            #   File "...\openadapt\record.py", line 277, in read window events
            #   File "...\env\lib\site-packages\loguru\logger.py" line 1977, in info
            #   File "...\env\lib\site-packages\loguru\_logger.py", line 1964, in _log
            #       for handler in core.handlers.values):
            #   RuntimeError: dictionary changed size during iteration
            _window_data = window_data
            _window_data.pop("state")
            logger.info(f"{_window_data=}")
        if window_data != prev_window_data:
            logger.debug("queuing window event for writing")
            event_q.put(
                Event(
                    utils.get_timestamp(),
                    "window",
                    window_data,
                )
            )
        prev_window_data = window_data


@trace(logger)
def performance_stats_writer(
<<<<<<< HEAD
    perf_q: sq.SynchronizedQueue,
=======
    perf_q: multiprocessing.Queue,
>>>>>>> 6a19b2d7
    recording_timestamp: float,
    terminate_event: multiprocessing.Event,
):
    """
    Write performance stats to the db.
    Each entry includes the event type, start time and end time

    Args:
        perf_q: A queue for collecting performance data.
        recording_timestamp: The timestamp of the recording.
        terminate_event: An event to signal the termination of the process.
    """

    utils.configure_logging(logger, LOG_LEVEL)
    utils.set_start_time(recording_timestamp)
    logger.info("performance stats writer starting")
    signal.signal(signal.SIGINT, signal.SIG_IGN)
    while not terminate_event.is_set() or not perf_q.empty():
        try:
            event_type, start_time, end_time = perf_q.get_nowait()
        except queue.Empty:
            continue

        crud.insert_perf_stat(
            recording_timestamp,
            event_type,
            start_time,
            end_time,
        )
    logger.info("performance stats writer done")


def memory_writer(
    recording_timestamp: float, terminate_event: multiprocessing.Event, record_pid: int
):
    utils.configure_logging(logger, LOG_LEVEL)
    utils.set_start_time(recording_timestamp)
    logger.info("Memory writer starting")
    signal.signal(signal.SIGINT, signal.SIG_IGN)
    process = psutil.Process(record_pid)

    while not terminate_event.is_set():
        memory_usage_bytes = 0

        memory_info = process.memory_info()
        rss = memory_info.rss  # Resident Set Size: non-swapped physical memory
        memory_usage_bytes += rss

        for child in process.children(recursive=True):
            # after ctrl+c, children may terminate before the next line
            try:
                child_memory_info = child.memory_info()
            except psutil.NoSuchProcess:
                continue
            child_rss = child_memory_info.rss
            rss += child_rss

        timestamp = utils.get_timestamp()

        crud.insert_memory_stat(
            recording_timestamp,
            rss,
            timestamp,
        )
    logger.info("Memory writer done")


@trace(logger)
def create_recording(
    task_description: str,
) -> Dict[str, Any]:
    """
    Create a new recording entry in the database.

    Args:
        task_description: a text description of the task being implemented
            in the recording

    Returns:
        The newly created Recording object
    """

    timestamp = utils.set_start_time()
    monitor_width, monitor_height = utils.get_monitor_dims()
    double_click_distance_pixels = utils.get_double_click_distance_pixels()
    double_click_interval_seconds = utils.get_double_click_interval_seconds()
    recording_data = {
        # TODO: rename
        "timestamp": timestamp,
        "monitor_width": monitor_width,
        "monitor_height": monitor_height,
        "double_click_distance_pixels": double_click_distance_pixels,
        "double_click_interval_seconds": double_click_interval_seconds,
        "platform": sys.platform,
        "task_description": task_description,
    }
    recording = crud.insert_recording(recording_data)
    logger.info(f"{recording=}")
    return recording


def read_keyboard_events(
    event_q: queue.Queue,
    terminate_event: multiprocessing.Event,
    recording_timestamp: float,
) -> None:
    # create list of indices for sequence detection
    # one index for each stop sequence in STOP_SEQUENCES
    stop_sequence_indices = [0 for _ in STOP_SEQUENCES]

    def on_press(event_q, key, injected):
        canonical_key = keyboard_listener.canonical(key)
        logger.debug(f"{key=} {injected=} {canonical_key=}")
        if not injected:
            handle_key(event_q, "press", key, canonical_key)

        # stop sequence code
        nonlocal stop_sequence_indices
        global stop_sequence_detected
        canonical_key_name = getattr(canonical_key, "name", None)

        for i in range(0, len(STOP_SEQUENCES)):
            # check each stop sequence
            stop_sequence = STOP_SEQUENCES[i]
            # stop_sequence_indices[i] is the index for this stop sequence
            # get canonical KeyCode of current letter in this sequence
            canonical_sequence = keyboard_listener.canonical(
                keyboard.KeyCode.from_char(stop_sequence[stop_sequence_indices[i]])
            )

            # Check if the pressed key matches the current key in this sequence
            if (
                canonical_key == canonical_sequence
                or canonical_key_name == stop_sequence[stop_sequence_indices[i]]
            ):
                # increment this index
                stop_sequence_indices[i] += 1
            else:
                # Reset index since pressed key doesn't match sequence key
                stop_sequence_indices[i] = 0

            # Check if the entire sequence has been entered correctly
            if stop_sequence_indices[i] == len(stop_sequence):
                logger.info("Stop sequence entered! Stopping recording now.")
                stop_sequence_detected = True

    def on_release(event_q, key, injected):
        canonical_key = keyboard_listener.canonical(key)
        logger.debug(f"{key=} {injected=} {canonical_key=}")
        if not injected:
            handle_key(event_q, "release", key, canonical_key)

    utils.set_start_time(recording_timestamp)
    keyboard_listener = keyboard.Listener(
        on_press=partial(on_press, event_q),
        on_release=partial(on_release, event_q),
    )
    keyboard_listener.start()
    terminate_event.wait()
    keyboard_listener.stop()


def read_mouse_events(
    event_q: queue.Queue,
    terminate_event: multiprocessing.Event,
    recording_timestamp: float,
) -> None:
    utils.set_start_time(recording_timestamp)
    mouse_listener = mouse.Listener(
        on_move=partial(on_move, event_q),
        on_click=partial(on_click, event_q),
        on_scroll=partial(on_scroll, event_q),
    )
    mouse_listener.start()
    terminate_event.wait()
    mouse_listener.stop()


@trace(logger)
def record(
    task_description: str,
):
    """
    Record Screenshots/ActionEvents/WindowEvents.

    Args:
        task_description: a text description of the task that will be recorded
    """

    utils.configure_logging(logger, LOG_LEVEL)
    logger.info(f"{task_description=}")

    recording = create_recording(task_description)
    recording_timestamp = recording.timestamp

    event_q = queue.Queue()
    screen_write_q = sq.SynchronizedQueue()
    action_write_q = sq.SynchronizedQueue()
    window_write_q = sq.SynchronizedQueue()
    # TODO: save write times to DB; display performance plot in visualize.py
    perf_q = sq.SynchronizedQueue()
    terminate_event = multiprocessing.Event()
    
    term_pipe_parent_window, term_pipe_child_window = multiprocessing.Pipe()
    term_pipe_parent_screen, term_pipe_child_screen = multiprocessing.Pipe()
    term_pipe_parent_action, term_pipe_child_action = multiprocessing.Pipe()
    
    window_event_reader = threading.Thread(
        target=read_window_events,
        args=(event_q, terminate_event, recording_timestamp),
    )
    window_event_reader.start()

    screen_event_reader = threading.Thread(
        target=read_screen_events,
        args=(event_q, terminate_event, recording_timestamp),
    )
    screen_event_reader.start()

    keyboard_event_reader = threading.Thread(
        target=read_keyboard_events,
        args=(event_q, terminate_event, recording_timestamp),
    )
    keyboard_event_reader.start()

    mouse_event_reader = threading.Thread(
        target=read_mouse_events,
        args=(event_q, terminate_event, recording_timestamp),
    )
    mouse_event_reader.start()

    event_processor = threading.Thread(
        target=process_events,
        args=(
            event_q,
            screen_write_q,
            action_write_q,
            window_write_q,
            perf_q,
            recording_timestamp,
            terminate_event,
        ),
    )
    event_processor.start()

    screen_event_writer = multiprocessing.Process(
        target=write_events,
        args=(
            "screen",
            write_screen_event,
            screen_write_q,
            perf_q,
            recording_timestamp,
            terminate_event,
            term_pipe_child_screen,
        ),
    )
    screen_event_writer.start()

    action_event_writer = multiprocessing.Process(
        target=write_events,
        args=(
            "action",
            write_action_event,
            action_write_q,
            perf_q,
            recording_timestamp,
            terminate_event,
            term_pipe_child_action,
        ),
    )
    action_event_writer.start()

    window_event_writer = multiprocessing.Process(
        target=write_events,
        args=(
            "window",
            write_window_event,
            window_write_q,
            perf_q,
            recording_timestamp,
            terminate_event,
            term_pipe_child_window,
        ),
    )
    window_event_writer.start()

    terminate_perf_event = multiprocessing.Event()
    perf_stat_writer = multiprocessing.Process(
        target=performance_stats_writer,
        args=(
            perf_q,
            recording_timestamp,
            terminate_perf_event,
        ),
    )
    perf_stat_writer.start()

    if PLOT_PERFORMANCE:
        record_pid = os.getpid()
        mem_plotter = multiprocessing.Process(
            target=memory_writer,
            args=(recording_timestamp, terminate_perf_event, record_pid),
        )
        mem_plotter.start()

    # TODO: discard events until everything is ready

    collect_stats()
    global stop_sequence_detected

    try:
        while not stop_sequence_detected:
            time.sleep(1)

        terminate_event.set()
    except KeyboardInterrupt:
        terminate_event.set()

<<<<<<< HEAD
    term_pipe_parent_window.send(window_write_q.qsize())
    term_pipe_parent_action.send(action_write_q.qsize())
    term_pipe_parent_screen.send(screen_write_q.qsize())
=======
    collect_stats()
    log_memory_usage()
>>>>>>> 6a19b2d7

    logger.info(f"joining...")
    keyboard_event_reader.join()
    mouse_event_reader.join()
    screen_event_reader.join()
    window_event_reader.join()
    event_processor.join()
    screen_event_writer.join()
    action_event_writer.join()
    window_event_writer.join()
    terminate_perf_event.set()

    if PLOT_PERFORMANCE:
        mem_plotter.join()
        utils.plot_performance(recording_timestamp)

    logger.info(f"saved {recording_timestamp=}")


# entry point
def start():
    fire.Fire(record)


if __name__ == "__main__":
    fire.Fire(record)<|MERGE_RESOLUTION|>--- conflicted
+++ resolved
@@ -499,11 +499,7 @@
 
 @trace(logger)
 def performance_stats_writer(
-<<<<<<< HEAD
     perf_q: sq.SynchronizedQueue,
-=======
-    perf_q: multiprocessing.Queue,
->>>>>>> 6a19b2d7
     recording_timestamp: float,
     terminate_event: multiprocessing.Event,
 ):
@@ -823,14 +819,13 @@
     except KeyboardInterrupt:
         terminate_event.set()
 
-<<<<<<< HEAD
+
+    collect_stats()
+    log_memory_usage()
+
     term_pipe_parent_window.send(window_write_q.qsize())
     term_pipe_parent_action.send(action_write_q.qsize())
     term_pipe_parent_screen.send(screen_write_q.qsize())
-=======
-    collect_stats()
-    log_memory_usage()
->>>>>>> 6a19b2d7
 
     logger.info(f"joining...")
     keyboard_event_reader.join()

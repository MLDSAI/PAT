"""Script for creating Recordings.

Usage:

    $ python -m openadapt.record "<description of task to be recorded>"

"""

from collections import namedtuple
from functools import partial
from typing import Any, Callable
import io
import multiprocessing
import os
import queue
import signal
import sys
import threading
import time
import tracemalloc

from oa_pynput import keyboard, mouse
from pympler import tracker
import av

from openadapt.build_utils import redirect_stdout_stderr
from openadapt.custom_logger import logger
from openadapt.models import Recording

with redirect_stdout_stderr():
    from tqdm import tqdm
    import fire

import numpy as np
import psutil
import sounddevice
import soundfile
import whisper

from openadapt import plotting, utils, video, window
from openadapt.config import config
from openadapt.db import crud
from openadapt.extensions import synchronized_queue as sq
from openadapt.models import ActionEvent

Event = namedtuple("Event", ("timestamp", "type", "data"))

EVENT_TYPES = ("screen", "action", "window", "a11y")
LOG_LEVEL = "INFO"
# whether to write events of each type in a separate process
PROC_WRITE_BY_EVENT_TYPE = {
    "screen": True,
    "screen/video": True,
    "action": True,
    "window": True,
    "a11y": True,
}
PLOT_PERFORMANCE = config.PLOT_PERFORMANCE
NUM_MEMORY_STATS_TO_LOG = 3
STOP_SEQUENCES = config.STOP_SEQUENCES

stop_sequence_detected = False


def collect_stats(performance_snapshots: list[tracemalloc.Snapshot]) -> None:
    """Collects and appends performance snapshots using tracemalloc.

    Args:
        performance_snapshots (list[tracemalloc.Snapshot]): The list of snapshots.
    """
    performance_snapshots.append(tracemalloc.take_snapshot())


def log_memory_usage(
    tracker: tracker.SummaryTracker,
    performance_snapshots: list[tracemalloc.Snapshot],
) -> None:
    """Logs memory usage stats and allocation trace based on snapshots.

    Args:
        tracker (tracker.SummaryTracker): The tracker to use.
        performance_snapshots (list[tracemalloc.Snapshot]): The list of snapshots.
    """
    assert len(performance_snapshots) == 2, performance_snapshots
    first_snapshot, last_snapshot = performance_snapshots
    stats = last_snapshot.compare_to(first_snapshot, "lineno")

    for stat in stats[:NUM_MEMORY_STATS_TO_LOG]:
        new_KiB = stat.size_diff / 1024
        total_KiB = stat.size / 1024
        new_blocks = stat.count_diff
        total_blocks = stat.count
        source = stat.traceback.format()[0].strip()
        logger.info(f"{source=}")
        logger.info(f"\t{new_KiB=} {total_KiB=} {new_blocks=} {total_blocks=}")

    trace_str = "\n".join(list(tracker.format_diff()))
    logger.info(f"trace_str=\n{trace_str}")


def process_event(
    event: ActionEvent,
    write_q: sq.SynchronizedQueue,
    write_fn: Callable,
    recording: Recording,
    perf_q: sq.SynchronizedQueue,
) -> None:
    """Process an event and take appropriate action based on its type.

    Args:
        event: The event to process.
        write_q: The queue for writing the event.
        write_fn: The function for writing the event.
        recording: The recording object.
        perf_q: The queue for collecting performance statistics.

    Returns:
        None
    """
    if PROC_WRITE_BY_EVENT_TYPE[event.type]:
        write_q.put(event)
    else:
        write_fn(recording, event, perf_q)


@utils.trace(logger)
def process_events(
    event_q: queue.Queue,
    screen_write_q: sq.SynchronizedQueue,
    action_write_q: sq.SynchronizedQueue,
    window_write_q: sq.SynchronizedQueue,
    a11y_write_q: sq.SynchronizedQueue,
    video_write_q: sq.SynchronizedQueue,
    perf_q: sq.SynchronizedQueue,
    recording: Recording,
    terminate_processing: multiprocessing.Event,
    started_counter: multiprocessing.Value,
    num_screen_events: multiprocessing.Value,
    num_action_events: multiprocessing.Value,
    num_window_events: multiprocessing.Value,
    num_a11y_events: multiprocessing.Value,
    num_video_events: multiprocessing.Value,
) -> None:
    """Process events from the event queue and write them to write queues.

    Args:
        event_q: A queue with events to be processed.
        screen_write_q: A queue for writing screen events.
        action_write_q: A queue for writing action events.
        window_write_q: A queue for writing window events.
        a11y_write_q: A queue for writing a11y events.
        video_write_q: A queue for writing video events.
        perf_q: A queue for collecting performance data.
        recording: The recording object.
        terminate_processing: An event to signal the termination of the process.
        started_counter: Value to increment once started.
        num_screen_events: A counter for the number of screen events.
        num_action_events: A counter for the number of action events.
        num_window_events: A counter for the number of window events.
        num_a11y_events: A counter for the number of a11y events.
        num_video_events: A counter for the number of video events.
    """
    utils.set_start_time(recording.timestamp)

    logger.info("Starting")

    prev_event = None
<<<<<<< HEAD

=======
    
>>>>>>> 27e8c758
    # for assigning to actions
    prev_screen_event = None
    prev_window_event = None
    prev_saved_screen_timestamp = 0
    prev_saved_window_timestamp = 0

<<<<<<< HEAD
    window_events_waiting_for_a11y = queue.Queue()
=======
    window_events_waiting_for_a11y = Queue()
>>>>>>> 27e8c758
    started = False
    while not terminate_processing.is_set() or not event_q.empty():
        event = event_q.get()
        if not started:
            with started_counter.get_lock():
                started_counter.value += 1
            started = True
        logger.trace(f"{event=}")
        assert event.type in EVENT_TYPES, event
        if prev_event is not None:
            try:
                assert event.timestamp > prev_event.timestamp, (
                    event,
                    prev_event,
                )
            except AssertionError as exc:
                logger.error(exc)
                # behavior undefined, swallow for now
                # XXX TODO: mitigate
        if event.type == "screen":
            prev_screen_event = event
            if config.RECORD_FULL_VIDEO:
                video_event = event._replace(type="screen/video")
                process_event(
                    video_event,
                    video_write_q,
                    write_video_event,
                    recording,
                    perf_q,
                )
                num_video_events.value += 1
        elif event.type == "window":
            prev_window_event = event
            if config.READ_A11Y_DATA:
                window_events_waiting_for_a11y.put_nowait(event)
        elif event.type == "action":
            if prev_screen_event is None:
                logger.warning("Discarding action that came before screen")
                continue
            if prev_window_event is None:
                logger.warning("Discarding input that came before window")
                continue
            event.data["screenshot_timestamp"] = prev_screen_event.timestamp
            event.data["window_event_timestamp"] = prev_window_event.timestamp
            process_event(
                event,
                action_write_q,
                write_action_event,
                recording,
                perf_q,
            )
            num_action_events.value += 1
            if prev_saved_screen_timestamp < prev_screen_event.timestamp:
                process_event(
                    prev_screen_event,
                    screen_write_q,
                    write_screen_event,
                    recording,
                    perf_q,
                )
                num_screen_events.value += 1
                prev_saved_screen_timestamp = prev_screen_event.timestamp
                if config.RECORD_VIDEO and not config.RECORD_FULL_VIDEO:
                    prev_video_event = prev_screen_event._replace(type="screen/video")
                    process_event(
                        prev_video_event,
                        video_write_q,
                        write_video_event,
                        recording,
                        perf_q,
                    )
                    num_video_events.value += 1
            if prev_saved_window_timestamp < prev_window_event.timestamp:
                process_event(
                    prev_window_event,
                    window_write_q,
                    write_window_event,
                    recording,
                    perf_q,
                )
                num_window_events.value += 1
                prev_saved_window_timestamp = prev_window_event.timestamp
        elif event.type == "a11y":
            logger.debug(f"Processing A11yEvent: {event}")
            try:
                window_event = window_events_waiting_for_a11y.get_nowait()
<<<<<<< HEAD
            except queue.Empty as exc:
=======
            except Empty as exc:
>>>>>>> 27e8c758
                logger.warning(
                    f"Discarding A11yEvent with no corresponding WindowEvent: {exc}"
                )
                continue
            event.data["timestamp"] = window_event.timestamp
            process_event(
                event,
                a11y_write_q,
                write_a11y_event,
                recording,
                perf_q,
            )
            num_a11y_events.value += 1
            logger.debug(f"A11yEvent processed: {event}")
        else:
            raise Exception(f"unhandled {event.type=}")
        del prev_event
        prev_event = event
    logger.info("Done")


def write_action_event(
    db: crud.SaSession,
    recording: Recording,
    event: Event,
    perf_q: sq.SynchronizedQueue,
) -> None:
    """Write an action event to the database and update the performance queue.

    Args:
        db: The database session.
        recording: The recording object.
        event: An action event to be written.
        perf_q: A queue for collecting performance data.
    """
    assert event.type == "action", event
    crud.insert_action_event(db, recording, event.timestamp, event.data)
    perf_q.put((event.type, event.timestamp, utils.get_timestamp()))


def write_screen_event(
    db: crud.SaSession,
    recording: Recording,
    event: Event,
    perf_q: sq.SynchronizedQueue,
) -> None:
    """Write a screen event to the database and update the performance queue.

    Args:
        db: The database session.
        recording: The recording object.
        event: A screen event to be written.
        perf_q: A queue for collecting performance data.
    """
    assert event.type == "screen", event
    image = event.data
    if config.RECORD_IMAGES:
        with io.BytesIO() as output:
            image.save(output, format="PNG")
            png_data = output.getvalue()
        event_data = {"png_data": png_data}
    else:
        event_data = {}
    crud.insert_screenshot(db, recording, event.timestamp, event_data)
    perf_q.put((event.type, event.timestamp, utils.get_timestamp()))


def write_window_event(
    db: crud.SaSession,
    recording: Recording,
    event: Event,
    perf_q: sq.SynchronizedQueue,
) -> None:
    """Write a window event to the database and update the performance queue.

    Args:
        db: The database session.
        recording: The recording object.
        event: A window event to be written.
        perf_q: A queue for collecting performance data.
    """
    assert event.type == "window", event
    data = event.data
    crud.insert_window_event(db, recording, event.timestamp, data)
    perf_q.put((event.type, event.timestamp, utils.get_timestamp()))


def write_a11y_event(
    db: crud.SaSession,
    recording: Recording,
    event: Event,
    perf_q: sq.SynchronizedQueue,
) -> None:
    """Write an a11y event to the database and update the performance queue.

    Args:
        db: The database session.
        recording: The recording object.
        event: An a11y event to be written.
        perf_q: A queue for collecting performance data.
    """
    assert event.type == "a11y", event
    data = event.data
    crud.insert_a11y_event(db, data)
    perf_q.put((event.type, event.timestamp, utils.get_timestamp()))


@utils.trace(logger)
def write_events(
    event_type: str,
    write_fn: Callable,
    write_q: sq.SynchronizedQueue,
    num_events: multiprocessing.Value,
    perf_q: sq.SynchronizedQueue,
    recording: Recording,
    terminate_processing: multiprocessing.Event,
    started_counter: multiprocessing.Value,
    pre_callback: Callable[[float], dict] | None = None,
    post_callback: Callable[[dict], None] | None = None,
) -> None:
    """Write events of a specific type to the db using the provided write function.

    Args:
        event_type: The type of events to be written.
        write_fn: A function to write events to the database.
        write_q: A queue with events to be written.
        num_events: A counter for the number of events.
        perf_q: A queue for collecting performance data.
        recording: The recording object.
        terminate_processing: An event to signal the termination of the process.
        started_counter: Value to increment once started.
        pre_callback: Optional function to call before main loop. Takes recording
            timestamp as only argument, returns a state dict.
        post_callback: Optional function to call after main loop. Takes state dict as
            only argument, returns None.
    """
    utils.set_start_time(recording.timestamp)

    logger.info(f"{event_type=} starting")
    signal.signal(signal.SIGINT, signal.SIG_IGN)
    session = crud.get_new_session(read_and_write=True)

    if pre_callback:
        state = pre_callback(session, recording)
    else:
        state = None

    num_processed = 0
    progress = None
    started = False
    while not terminate_processing.is_set() or not write_q.empty():
        if terminate_processing.is_set() and progress is None:
            # if processing is over, create a progress bar
            with redirect_stdout_stderr():
                total_events = num_events.value
                progress = tqdm(
                    total=total_events,
                    desc=f"Writing {event_type} events...",
                    unit="event",
                    colour="green",
                    dynamic_ncols=True,
                )
                # update the progress bar with the number of events that have already
                # been processed
                for _ in range(num_processed):
                    progress.update()
        if not started:
            with started_counter.get_lock():
                started_counter.value += 1
            started = True
        try:
            event = write_q.get_nowait()
        except queue.Empty:
            continue
        assert event.type == event_type, (event_type, event)
        state = write_fn(session, recording, event, perf_q, **(state or {}))
        num_processed += 1
        with num_events.get_lock():
            if progress is not None:
                if progress.total < num_events.value:
                    # update the total number of events in the progress bar
                    progress.total = num_events.value
                    progress.refresh()
                progress.update()
        logger.debug(f"{event_type=} written")

    if post_callback:
        post_callback(state)

    if progress is not None:
        progress.close()

    logger.info(f"{event_type=} done")


def video_pre_callback(db: crud.SaSession, recording: Recording) -> dict[str, Any]:
    """Function to call before main loop.

    Args:
        recording: The recording object.

    Returns:
        dict[str, Any]: The updated state.
    """
    video_file_path = video.get_video_file_path(recording.timestamp)
    # TODO XXX replace with utils.get_monitor_dims() once fixed
    width, height = utils.take_screenshot().size
    video_container, video_stream, video_start_timestamp = (
        video.initialize_video_writer(video_file_path, width, height)
    )
    crud.update_video_start_time(db, recording, video_start_timestamp)
    return {
        "video_container": video_container,
        "video_stream": video_stream,
        "video_start_timestamp": video_start_timestamp,
        "last_pts": 0,
        "video_file_path": video_file_path,
    }


def video_post_callback(state: dict) -> None:
    """Function to call after main loop.

    Args:
        state (dict): The current state.
    """
    video.finalize_video_writer(
        state["video_container"],
        state["video_stream"],
        state["video_start_timestamp"],
        state["last_frame"],
        state["last_frame_timestamp"],
        state["last_pts"],
        state["video_file_path"],
    )


def write_video_event(
    db: crud.SaSession,
    recording_timestamp: float,
    event: Event,
    perf_q: sq.SynchronizedQueue,
    video_container: av.container.OutputContainer,
    video_stream: av.stream.Stream,
    video_start_timestamp: float,
    last_pts: int = 0,
    num_copies: int = 2,
    **kwargs: dict,
) -> dict[str, Any]:
    """Write a screen event to the video file and update the performance queue.

    Args:
        db: The database session.
        recording_timestamp: The timestamp of the recording.
        event: A screen event to be written.
        perf_q: A queue for collecting performance data.
        video_container (av.container.OutputContainer): The output container to which
            the frame is written.
        video_stream (av.stream.Stream): The video stream within the container.
        video_start_timestamp (float): The base timestamp from which the video
            recording started.
        last_pts: The last presentation timestamp.
        num_copies: The number of times to write the frame.

    Returns:
        dict containing state.
    """
    assert event.type == "screen/video"
    screenshot_image = event.data
    screenshot_timestamp = event.timestamp
    force_key_frame = last_pts == 0
    # ensure that the first frame is available (otherwise occasionally it is not)
    # TODO: why isn't force_key_frame sufficient?
    if last_pts != 0:
        num_copies = 1
    for _ in range(num_copies):
        last_pts = video.write_video_frame(
            video_container,
            video_stream,
            screenshot_image,
            screenshot_timestamp,
            video_start_timestamp,
            last_pts,
            force_key_frame,
        )
    perf_q.put((event.type, event.timestamp, utils.get_timestamp()))
    return {
        **kwargs,
        **{
            "video_container": video_container,
            "video_stream": video_stream,
            "video_start_timestamp": video_start_timestamp,
            "last_frame": screenshot_image,
            "last_frame_timestamp": screenshot_timestamp,
            "last_pts": last_pts,
        },
    }


def trigger_action_event(
    event_q: queue.Queue, action_event_args: dict[str, Any]
) -> None:
    """Triggers an action event and adds it to the event queue.

    Args:
        event_q: The event queue to add the action event to.
        action_event_args: A dictionary containing the arguments for the action event.

    Returns:
        None
    """
    x = action_event_args.get("mouse_x")
    y = action_event_args.get("mouse_y")
    if x is not None and y is not None:
        if config.RECORD_READ_ACTIVE_ELEMENT_STATE:
            element_state = window.get_active_element_state(x, y)
        else:
            element_state = {}
        action_event_args["element_state"] = element_state
    event_q.put(Event(utils.get_timestamp(), "action", action_event_args))


def on_move(event_q: queue.Queue, x: int, y: int, injected: bool) -> None:
    """Handles the 'move' event.

    Args:
        event_q: The event queue to add the 'move' event to.
        x: The x-coordinate of the mouse.
        y: The y-coordinate of the mouse.
        injected: Whether the event was injected or not.

    Returns:
        None
    """
    logger.debug(f"{x=} {y=} {injected=}")
    if not injected:
        trigger_action_event(
            event_q,
            {"name": "move", "mouse_x": x, "mouse_y": y},
        )


def on_click(
    event_q: queue.Queue,
    x: int,
    y: int,
    button: mouse.Button,
    pressed: bool,
    injected: bool,
) -> None:
    """Handles the 'click' event.

    Args:
        event_q: The event queue to add the 'click' event to.
        x: The x-coordinate of the mouse.
        y: The y-coordinate of the mouse.
        button: The mouse button.
        pressed: Whether the button is pressed or released.
        injected: Whether the event was injected or not.

    Returns:
        None
    """
    logger.debug(f"{x=} {y=} {button=} {pressed=} {injected=}")
    if not injected:
        trigger_action_event(
            event_q,
            {
                "name": "click",
                "mouse_x": x,
                "mouse_y": y,
                "mouse_button_name": button.name,
                "mouse_pressed": pressed,
            },
        )


def on_scroll(
    event_q: queue.Queue,
    x: int,
    y: int,
    dx: int,
    dy: int,
    injected: bool,
) -> None:
    """Handles the 'scroll' event.

    Args:
        event_q: The event queue to add the 'scroll' event to.
        x: The x-coordinate of the mouse.
        y: The y-coordinate of the mouse.
        dx: The horizontal scroll amount.
        dy: The vertical scroll amount.
        injected: Whether the event was injected or not.

    Returns:
        None
    """
    logger.debug(f"{x=} {y=} {dx=} {dy=} {injected=}")
    if not injected:
        trigger_action_event(
            event_q,
            {
                "name": "scroll",
                "mouse_x": x,
                "mouse_y": y,
                "mouse_dx": dx,
                "mouse_dy": dy,
            },
        )


def handle_key(
    event_q: queue.Queue,
    event_name: str,
    key: keyboard.KeyCode,
    canonical_key: keyboard.KeyCode,
) -> None:
    """Handles a key event.

    Args:
        event_q: The event queue to add the key event to.
        event_name: The name of the key event.
        key: The key code of the key event.
        canonical_key: The canonical key code of the key event.

    Returns:
        None
    """
    attr_names = [
        "name",
        "char",
        "vk",
    ]
    attrs = {
        f"key_{attr_name}": getattr(key, attr_name, None) for attr_name in attr_names
    }
    logger.debug(f"{attrs=}")
    canonical_attrs = {
        f"canonical_key_{attr_name}": getattr(canonical_key, attr_name, None)
        for attr_name in attr_names
    }
    logger.debug(f"{canonical_attrs=}")
    trigger_action_event(event_q, {"name": event_name, **attrs, **canonical_attrs})


def read_screen_events(
    event_q: queue.Queue,
    terminate_processing: multiprocessing.Event,
    recording: Recording,
    started_counter: multiprocessing.Value,
    # TODO: throttle
    # max_cpu_percent: float = 50.0,  # Maximum allowed CPU percent
    # max_memory_percent: float = 50.0,  # Maximum allowed memory percent
    # fps_warning_threshold: float = 10.0,  # FPS threshold below which to warn
) -> None:
    """Read screen events and add them to the event queue.

    Args:
        event_q: A queue for adding screen events.
        terminate_processing: An event to signal the termination of the process.
        recording: The recording object.
        started_counter: Value to increment once started.
    """
    utils.set_start_time(recording.timestamp)

    logger.info("Starting")
    started = False
    while not terminate_processing.is_set():
        screenshot = utils.take_screenshot()
        if screenshot is None:
            logger.warning("Screenshot was None")
            continue
        if not started:
            with started_counter.get_lock():
                started_counter.value += 1
            started = True
        event_q.put(Event(utils.get_timestamp(), "screen", screenshot))
    logger.info("Done")


@utils.trace(logger)
def read_window_events(
    event_q: queue.Queue,
    terminate_processing: multiprocessing.Event,
    recording: Recording,
    started_counter: multiprocessing.Value,
    read_a11y_data: bool,
    event_name: str,
) -> None:
    """Read window events and add them to the event queue.

    Args:
        event_q: A queue for adding window events.
        terminate_processing: An event to signal the termination of the process.
        recording: The recording object.
        started_counter: Value to increment once started.
        read_a11y_data: Whether to read a11y_data.
        event_name: The name of the event.
    """
    utils.set_start_time(recording.timestamp)

    logger.info("Starting")
    prev_window_data = {}
    started = False
    while not terminate_processing.is_set():
        window_data = window.get_active_window_data(read_a11y_data=read_a11y_data)
        if not window_data:
            continue
        if not started:
            with started_counter.get_lock():
                started_counter.value += 1
            started = True

        # for logging purposes only
        if window_data["handle"] != prev_window_data.get("handle"):
            # TODO: fix exception sometimes triggered by the next line on win32:
            #   File "\Python39\lib\threading.py" line 917, in run
            #   File "...\openadapt\record.py", line 277, in read window events
            #   File "...\env\lib\site-packages\loguru\logger.py" line 1977, in info
            #   File "...\env\lib\site-packages\loguru\_logger.py", line 1964, in _log
            #       for handler in core.handlers.values):
            #   RuntimeError: dictionary changed size during iteration
<<<<<<< HEAD
            window_data["timestamp"] = utils.get_timestamp()
            if read_a11y_data:
                _window_data = window_data.copy()
                _window_data.pop("state")
                logger.info(f"{_window_data=}")
            else:
                logger.info(f"{window_data=}")
=======
            _window_data = window_data
            _window_data.pop("state")
            logger.info(f"{_window_data=}")
>>>>>>> 27e8c758

        if window_data != prev_window_data:
            logger.debug("Queuing {event_name} event for writing")
            event_q.put(
                Event(
                    utils.get_timestamp(),
                    event_name,
                    window_data,
                )
            )
        prev_window_data = window_data


@utils.trace(logger)
def performance_stats_writer(
    perf_q: sq.SynchronizedQueue,
    recording: Recording,
    terminate_processing: multiprocessing.Event,
    started_counter: multiprocessing.Value,
) -> None:
    """Write performance stats to the database.

    Each entry includes the event type, start time, and end time.

    Args:
        perf_q: A queue for collecting performance data.
        recording: The recording object.
        terminate_processing: An event to signal the termination of the process.
        started_counter: Value to increment once started.
    """
    utils.set_start_time(recording.timestamp)

    logger.info("Performance stats writer starting")
    signal.signal(signal.SIGINT, signal.SIG_IGN)
    started = False
    session = crud.get_new_session(read_and_write=True)
    while not terminate_processing.is_set() or not perf_q.empty():
        if not started:
            with started_counter.get_lock():
                started_counter.value += 1
            started = True
        try:
            event_type, start_time, end_time = perf_q.get_nowait()
        except queue.Empty:
            continue

        crud.insert_perf_stat(
            session,
            recording,
            event_type,
            start_time,
            end_time,
        )
    logger.info("Performance stats writer done")


def memory_writer(
    recording: Recording,
    terminate_processing: multiprocessing.Event,
    record_pid: int,
    started_counter: multiprocessing.Value,
) -> None:
    """Writes memory usage statistics to the database.

    Args:
        recording (Recording): The recording object.
        terminate_processing (multiprocessing.Event): The event used to terminate
          the process.
        record_pid (int): The process ID to monitor memory usage for.
        started_counter: Value to increment once started.

    Returns:
        None
    """
    utils.set_start_time(recording.timestamp)

    logger.info("Memory writer starting")
    signal.signal(signal.SIGINT, signal.SIG_IGN)
    process = psutil.Process(record_pid)

    started = False
    session = crud.get_new_session(read_and_write=True)
    while not terminate_processing.is_set():
        if not started:
            with started_counter.get_lock():
                started_counter.value += 1
            started = True
        memory_usage_bytes = 0

        memory_info = process.memory_info()
        rss = memory_info.rss  # Resident Set Size: non-swapped physical memory
        memory_usage_bytes += rss

        for child in process.children(recursive=True):
            # after ctrl+c, children may terminate before the next line
            try:
                child_memory_info = child.memory_info()
            except psutil.NoSuchProcess:
                continue
            child_rss = child_memory_info.rss
            rss += child_rss

        timestamp = utils.get_timestamp()

        crud.insert_memory_stat(
            session,
            recording,
            rss,
            timestamp,
        )
    logger.info("Memory writer done")


@utils.trace(logger)
def create_recording(
    task_description: str,
) -> dict[str, Any]:
    """Create a new recording entry in the database.

    Args:
        task_description: A text description of the task being recorded.

    Returns:
        The newly created Recording object.
    """
    timestamp = utils.set_start_time()
    monitor_width, monitor_height = utils.get_monitor_dims()
    double_click_distance_pixels = utils.get_double_click_distance_pixels()
    double_click_interval_seconds = utils.get_double_click_interval_seconds()
    recording_data = {
        # TODO: rename
        "timestamp": timestamp,
        "monitor_width": monitor_width,
        "monitor_height": monitor_height,
        "double_click_distance_pixels": double_click_distance_pixels,
        "double_click_interval_seconds": double_click_interval_seconds,
        "platform": sys.platform,
        "task_description": task_description,
        "config": config.model_dump(obfuscated=True),
    }
    session = crud.get_new_session(read_and_write=True)
    recording = crud.insert_recording(session, recording_data)
    logger.info(f"{recording=}")
    return recording


def read_keyboard_events(
    event_q: queue.Queue,
    terminate_processing: multiprocessing.Event,
    recording: Recording,
    started_counter: multiprocessing.Value,
) -> None:
    """Reads keyboard events and adds them to the event queue.

    Args:
        event_q (queue.Queue): The event queue to add the keyboard events to.
        terminate_processing (multiprocessing.Event): The event to signal termination
          of event reading.
        recording (Recording): The recording object.
        started_counter: Value to increment once started.

    Returns:
        None
    """
    # create list of indices for sequence detection
    # one index for each stop sequence in STOP_SEQUENCES
    stop_sequence_indices = [0 for _ in STOP_SEQUENCES]

    def on_press(
        event_q: queue.Queue,
        key: keyboard.Key | keyboard.KeyCode,
        injected: bool,
    ) -> None:
        """Event handler for key press events.

        Args:
            event_q (queue.Queue): The event queue for processing key events.
            key (keyboard.KeyboardEvent): The key event object representing
              the pressed key.
            injected (bool): A flag indicating whether the key event was injected.

        Returns:
            None
        """
        canonical_key = keyboard_listener.canonical(key)
        logger.debug(f"{key=} {injected=} {canonical_key=}")
        if not injected:
            handle_key(event_q, "press", key, canonical_key)

        # stop sequence code
        nonlocal stop_sequence_indices
        global stop_sequence_detected
        canonical_key_name = getattr(canonical_key, "name", None)

        for i in range(0, len(STOP_SEQUENCES)):
            # check each stop sequence
            stop_sequence = STOP_SEQUENCES[i]
            # stop_sequence_indices[i] is the index for this stop sequence
            # get canonical KeyCode of current letter in this sequence
            canonical_sequence = keyboard_listener.canonical(
                keyboard.KeyCode.from_char(stop_sequence[stop_sequence_indices[i]])
            )

            # Check if the pressed key matches the current key in this sequence
            if (
                canonical_key == canonical_sequence
                or canonical_key_name == stop_sequence[stop_sequence_indices[i]]
            ):
                # increment this index
                stop_sequence_indices[i] += 1
            else:
                # Reset index since pressed key doesn't match sequence key
                stop_sequence_indices[i] = 0

            # Check if the entire sequence has been entered correctly
            if stop_sequence_indices[i] == len(stop_sequence):
                logger.info("Stop sequence entered! Stopping recording now.")
                stop_sequence_detected = True

    def on_release(
        event_q: queue.Queue,
        key: keyboard.Key | keyboard.KeyCode,
        injected: bool,
    ) -> None:
        """Event handler for key release events.

        Args:
            event_q (queue.Queue): The event queue for processing key events.
            key (keyboard.KeyboardEvent): The key event object representing
              the released key.
            injected (bool): A flag indicating whether the key event was injected.

        Returns:
            None
        """
        canonical_key = keyboard_listener.canonical(key)
        logger.debug(f"{key=} {injected=} {canonical_key=}")
        if not injected:
            handle_key(event_q, "release", key, canonical_key)

    utils.set_start_time(recording.timestamp)

    keyboard_listener = keyboard.Listener(
        on_press=partial(on_press, event_q),
        on_release=partial(on_release, event_q),
    )
    keyboard_listener.start()

    # NOTE: listener may not have actually started by now
    # TODO: handle race condition, e.g. by sending synthetic events from main thread
    with started_counter.get_lock():
        started_counter.value += 1

    terminate_processing.wait()
    keyboard_listener.stop()


def read_mouse_events(
    event_q: queue.Queue,
    terminate_processing: multiprocessing.Event,
    recording: Recording,
    started_counter: multiprocessing.Value,
) -> None:
    """Reads mouse events and adds them to the event queue.

    Args:
        event_q: The event queue to add the mouse events to.
        terminate_processing: The event to signal termination of event reading.
        recording: The recording object.
        started_counter: Value to increment once started.

    Returns:
        None
    """
    utils.set_start_time(recording.timestamp)

    mouse_listener = mouse.Listener(
        on_move=partial(on_move, event_q),
        on_click=partial(on_click, event_q),
        on_scroll=partial(on_scroll, event_q),
    )
    mouse_listener.start()

    # NOTE: listener may not have actually started by now
    # TODO: handle race condition, e.g. by sending synthetic events from main thread
    with started_counter.get_lock():
        started_counter.value += 1

    terminate_processing.wait()
    mouse_listener.stop()


def record_audio(
    recording: Recording,
    terminate_processing: multiprocessing.Event,
    started_counter: multiprocessing.Value,
) -> None:
    """Record audio narration during the recording and store data in database.

    Args:
        recording: The recording object.
        terminate_processing: An event to signal the termination of the process.
        started_counter: Value to increment once started.
    """
    utils.configure_logging(logger, LOG_LEVEL)
    utils.set_start_time(recording.timestamp)

    signal.signal(signal.SIGINT, signal.SIG_IGN)

    audio_frames = []  # to store audio frames

    def audio_callback(
        indata: np.ndarray, frames: int, time: Any, status: sounddevice.CallbackFlags
    ) -> None:
        """Callback function used when new audio frames are recorded.

        Note: time is of type cffi.FFI.CData, but since we don't use this argument
        and we also don't use the cffi library, the Any type annotation is used.
        """
        # called whenever there is new audio frames
        audio_frames.append(indata.copy())

    # open InputStream and start recording while ActionEvents are recorded
    audio_stream = sounddevice.InputStream(
        callback=audio_callback, samplerate=16000, channels=1
    )
    logger.info("Audio recording started.")
    start_timestamp = utils.get_timestamp()
    audio_stream.start()

    # NOTE: listener may not have actually started by now
    # TODO: handle race condition, e.g. by sending synthetic events from main thread
    with started_counter.get_lock():
        started_counter.value += 1

    terminate_processing.wait()
    audio_stream.stop()
    audio_stream.close()

    # Concatenate into one Numpy array
    concatenated_audio = np.concatenate(audio_frames, axis=0)
    # convert concatenated_audio to format expected by whisper
    converted_audio = concatenated_audio.flatten().astype(np.float32)

    # Convert audio to text using OpenAI's Whisper
    logger.info("Transcribing audio...")
    with redirect_stdout_stderr():
        model = whisper.load_model("base")
    result_info = model.transcribe(converted_audio, word_timestamps=True, fp16=False)
    logger.info(f"The narrated text is: {result_info['text']}")
    # empty word_list if the user didn't say anything
    word_list = []
    # segments could be empty
    if len(result_info["segments"]) > 0:
        # there won't be a 'words' list if the user didn't say anything
        if "words" in result_info["segments"][0]:
            word_list = result_info["segments"][0]["words"]

    # compress and convert to bytes to save to database
    logger.info(
        "Size of uncompressed audio data: {} bytes".format(converted_audio.nbytes)
    )
    # Create an in-memory file-like object
    file_obj = io.BytesIO()
    # Write the audio data using lossless compression
    soundfile.write(
        file_obj, converted_audio, int(audio_stream.samplerate), format="FLAC"
    )
    # Get the compressed audio data as bytes
    compressed_audio_bytes = file_obj.getvalue()

    logger.info(
        "Size of compressed audio data: {} bytes".format(len(compressed_audio_bytes))
    )

    file_obj.close()

    # To decompress the audio and restore it to its original form:
    # restored_audio, restored_samplerate = sf.read(
    # io.BytesIO(compressed_audio_bytes))

    with crud.get_new_session(read_and_write=True) as session:
        # Create AudioInfo entry
        crud.insert_audio_info(
            session,
            compressed_audio_bytes,
            result_info["text"],
            recording,
            start_timestamp,
            int(audio_stream.samplerate),
            word_list,
        )


@logger.catch
@utils.trace(logger)
def record(
    task_description: str,
    # these should be Event | None, but this raises:
    #   TypeError: unsupported operand type(s) for |: 'method' and 'NoneType'
    # type(multiprocessing.Event) appears to be <class 'method'>
    # TODO: fix this
    terminate_processing: multiprocessing.Event = None,
    terminate_recording: multiprocessing.Event = None,
    status_pipe: multiprocessing.connection.Connection | None = None,
    log_memory: bool = config.LOG_MEMORY,
) -> None:
    """Record Screenshots/ActionEvents/WindowEvents.

    Args:
        task_description: A text description of the task to be recorded.
        terminate_processing: An event to signal the termination of the events
        processing.
        terminate_recording: An event to signal the termination of the recording.
        status_pipe: A connection to communicate recording status.
        log_memory: Whether to log memory usage.
    """
    utils.configure_logging(logger, LOG_LEVEL)

    assert config.RECORD_VIDEO or config.RECORD_IMAGES, (
        config.RECORD_VIDEO,
        config.RECORD_IMAGES,
    )

    if not crud.acquire_db_lock():
        logger.error("Failed to acquire DB lock")
        return

    # logically it makes sense to communicate from here, but when running
    # from the tray it takes too long
    # TODO: fix this
    # if status_pipe:
    #    status_pipe.send({"type": "record.starting"})

    logger.info(f"{task_description=}")

    recording = create_recording(task_description)
    recording_timestamp = recording.timestamp

    event_q = queue.Queue()
    screen_write_q = sq.SynchronizedQueue()
    action_write_q = sq.SynchronizedQueue()
    window_write_q = sq.SynchronizedQueue()
    a11y_write_q = sq.SynchronizedQueue()
    video_write_q = sq.SynchronizedQueue()
    # TODO: save write times to DB; display performance plot in visualize.py
    perf_q = sq.SynchronizedQueue()
    if terminate_processing is None:
        terminate_processing = multiprocessing.Event()
    started_counter = multiprocessing.Value("i", 0)
    expected_starts = 9

    window_event_reader = threading.Thread(
        target=read_window_events,
        args=(
            event_q,
            terminate_processing,
            recording,
            started_counter,
            False,
            "window",
        ),
    )
    window_event_reader.start()

    if config.READ_A11Y_DATA:
        a11y_event_reader = threading.Thread(
            target=read_window_events,
            args=(
                event_q,
                terminate_processing,
                recording,
                started_counter,
                True,
                "a11y",
            ),
        )
        a11y_event_reader.start()
        expected_starts += 1

    screen_event_reader = threading.Thread(
        target=read_screen_events,
        args=(event_q, terminate_processing, recording, started_counter),
    )
    screen_event_reader.start()

    keyboard_event_reader = threading.Thread(
        target=read_keyboard_events,
        args=(event_q, terminate_processing, recording, started_counter),
    )
    keyboard_event_reader.start()

    mouse_event_reader = threading.Thread(
        target=read_mouse_events,
        args=(event_q, terminate_processing, recording, started_counter),
    )
    mouse_event_reader.start()

    num_action_events = multiprocessing.Value("i", 0)
    num_screen_events = multiprocessing.Value("i", 0)
    num_window_events = multiprocessing.Value("i", 0)
    num_a11y_events = multiprocessing.Value("i", 0)
    num_video_events = multiprocessing.Value("i", 0)

    event_processor = threading.Thread(
        target=process_events,
        args=(
            event_q,
            screen_write_q,
            action_write_q,
            window_write_q,
            a11y_write_q,
            video_write_q,
            perf_q,
            recording,
            terminate_processing,
            started_counter,
            num_screen_events,
            num_action_events,
            num_window_events,
            num_a11y_events,
            num_video_events,
        ),
    )
    event_processor.start()

    screen_event_writer = multiprocessing.Process(
        target=utils.WrapStdout(write_events),
        args=(
            "screen",
            write_screen_event,
            screen_write_q,
            num_screen_events,
            perf_q,
            recording,
            terminate_processing,
            started_counter,
        ),
    )
    screen_event_writer.start()

    action_event_writer = multiprocessing.Process(
        target=utils.WrapStdout(write_events),
        args=(
            "action",
            write_action_event,
            action_write_q,
            num_action_events,
            perf_q,
            recording,
            terminate_processing,
            started_counter,
        ),
    )
    action_event_writer.start()

    window_event_writer = multiprocessing.Process(
        target=utils.WrapStdout(write_events),
        args=(
            "window",
            write_window_event,
            window_write_q,
            num_window_events,
            perf_q,
            recording,
            terminate_processing,
            started_counter,
        ),
    )
    window_event_writer.start()

    a11y_event_writer = multiprocessing.Process(
        target=write_events,
        args=(
            "a11y",
            write_a11y_event,
            a11y_write_q,
            num_a11y_events,
            perf_q,
            recording,
            terminate_processing,
            started_counter,
        ),
    )
    a11y_event_writer.start()

    if config.RECORD_VIDEO:
        expected_starts += 1
        video_writer = multiprocessing.Process(
            target=utils.WrapStdout(write_events),
            args=(
                "screen/video",
                write_video_event,
                video_write_q,
                num_video_events,
                perf_q,
                recording,
                terminate_processing,
                started_counter,
                video_pre_callback,
                video_post_callback,
            ),
        )
        video_writer.start()

    if config.RECORD_AUDIO:
        expected_starts += 1
        audio_recorder = multiprocessing.Process(
            target=utils.WrapStdout(record_audio),
            args=(
                recording,
                terminate_processing,
                started_counter,
            ),
        )
        audio_recorder.start()

    terminate_perf_event = multiprocessing.Event()
    perf_stat_writer = multiprocessing.Process(
        target=utils.WrapStdout(performance_stats_writer),
        args=(
            perf_q,
            recording,
            terminate_perf_event,
            started_counter,
        ),
    )
    perf_stat_writer.start()

    if PLOT_PERFORMANCE:
        expected_starts += 1
        record_pid = os.getpid()
        mem_plotter = multiprocessing.Process(
            target=utils.WrapStdout(memory_writer),
            args=(
                recording,
                terminate_perf_event,
                record_pid,
                started_counter,
            ),
        )
        mem_plotter.start()

    if log_memory:
        performance_snapshots = []
        _tracker = tracker.SummaryTracker()
        tracemalloc.start()
        collect_stats(performance_snapshots)

    # TODO: discard events until everything is ready

    # Wait for all to signal they've started
    while True:
        if started_counter.value >= expected_starts:
            break
        time.sleep(0.1)  # Sleep to reduce busy waiting
    for _ in range(5):
        logger.info("*" * 40)
    if status_pipe:
        status_pipe.send({"type": "record.started"})
    logger.info("All readers and writers have started. Waiting for input events...")

    global stop_sequence_detected

    try:
        while not (stop_sequence_detected or terminate_processing.is_set()):
            time.sleep(1)

        terminate_processing.set()
    except KeyboardInterrupt:
        terminate_processing.set()

    if status_pipe:
        status_pipe.send({"type": "record.stopping"})

    if log_memory:
        collect_stats(performance_snapshots)
        log_memory_usage(_tracker, performance_snapshots)

    logger.info("joining...")
    keyboard_event_reader.join()
    mouse_event_reader.join()
    screen_event_reader.join()
    window_event_reader.join()
    event_processor.join()
    screen_event_writer.join()
    action_event_writer.join()
    window_event_writer.join()
    # Join a11y_event_writer
    if config.RECORD_VIDEO:
        a11y_event_writer.join()
        video_writer.join()
    if config.RECORD_AUDIO:
        audio_recorder.join()
    terminate_perf_event.set()

    if PLOT_PERFORMANCE:
        mem_plotter.join()
        plotting.plot_performance(recording)

    logger.info(f"Saved {recording_timestamp=}")

    with crud.get_new_session(read_and_write=True) as session:
        crud.post_process_events(session, recording)

    if terminate_recording is not None:
        terminate_recording.set()

    # TODO: consolidate terminate_recording and status_pipe
    if status_pipe:
        status_pipe.send({"type": "record.stopped"})

    crud.release_db_lock()


# Entry point
def start() -> None:
    """Starts the recording process."""
    fire.Fire(record)


if __name__ == "__main__":
    fire.Fire(record)<|MERGE_RESOLUTION|>--- conflicted
+++ resolved
@@ -165,22 +165,14 @@
     logger.info("Starting")
 
     prev_event = None
-<<<<<<< HEAD
-
-=======
-    
->>>>>>> 27e8c758
+
     # for assigning to actions
     prev_screen_event = None
     prev_window_event = None
     prev_saved_screen_timestamp = 0
     prev_saved_window_timestamp = 0
 
-<<<<<<< HEAD
     window_events_waiting_for_a11y = queue.Queue()
-=======
-    window_events_waiting_for_a11y = Queue()
->>>>>>> 27e8c758
     started = False
     while not terminate_processing.is_set() or not event_q.empty():
         event = event_q.get()
@@ -214,6 +206,8 @@
                 num_video_events.value += 1
         elif event.type == "window":
             prev_window_event = event
+            if config.READ_A11Y_DATA:
+                window_events_waiting_for_a11y.put_nowait(event)
             if config.READ_A11Y_DATA:
                 window_events_waiting_for_a11y.put_nowait(event)
         elif event.type == "action":
@@ -267,11 +261,7 @@
             logger.debug(f"Processing A11yEvent: {event}")
             try:
                 window_event = window_events_waiting_for_a11y.get_nowait()
-<<<<<<< HEAD
             except queue.Empty as exc:
-=======
-            except Empty as exc:
->>>>>>> 27e8c758
                 logger.warning(
                     f"Discarding A11yEvent with no corresponding WindowEvent: {exc}"
                 )
@@ -771,6 +761,8 @@
         started_counter: Value to increment once started.
         read_a11y_data: Whether to read a11y_data.
         event_name: The name of the event.
+        read_a11y_data: Whether to read a11y_data.
+        event_name: The name of the event.
     """
     utils.set_start_time(recording.timestamp)
 
@@ -795,7 +787,6 @@
             #   File "...\env\lib\site-packages\loguru\_logger.py", line 1964, in _log
             #       for handler in core.handlers.values):
             #   RuntimeError: dictionary changed size during iteration
-<<<<<<< HEAD
             window_data["timestamp"] = utils.get_timestamp()
             if read_a11y_data:
                 _window_data = window_data.copy()
@@ -803,13 +794,9 @@
                 logger.info(f"{_window_data=}")
             else:
                 logger.info(f"{window_data=}")
-=======
-            _window_data = window_data
-            _window_data.pop("state")
-            logger.info(f"{_window_data=}")
->>>>>>> 27e8c758
 
         if window_data != prev_window_data:
+            logger.debug("Queuing {event_name} event for writing")
             logger.debug("Queuing {event_name} event for writing")
             event_q.put(
                 Event(
@@ -1269,9 +1256,26 @@
             started_counter,
             False,
             "window",
+            False,
+            "window",
         ),
     )
     window_event_reader.start()
+
+    if config.READ_A11Y_DATA:
+        a11y_event_reader = threading.Thread(
+            target=read_window_events,
+            args=(
+                event_q,
+                terminate_processing,
+                recording,
+                started_counter,
+                True,
+                "a11y",
+            ),
+        )
+        a11y_event_reader.start()
+        expected_starts += 1
 
     if config.READ_A11Y_DATA:
         a11y_event_reader = threading.Thread(

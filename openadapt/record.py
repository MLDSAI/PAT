--- conflicted
+++ resolved
@@ -494,14 +494,10 @@
     logger.info("Performance stats writer done")
 
 
-<<<<<<< HEAD
-def create_recording(task_description: str,) -> Dict[str, Any]:
-=======
 @trace(logger)
 def create_recording(
     task_description: str,
 ) -> Dict[str, Any]:
->>>>>>> d56dd572
     """
     Create a new recording entry in the database.
 
@@ -593,14 +589,10 @@
     mouse_listener.stop()
 
 
-<<<<<<< HEAD
-def record(task_description: str,):
-=======
 @trace(logger)
 def record(
     task_description: str,
 ):
->>>>>>> d56dd572
     """
     Record Screenshots/ActionEvents/WindowEvents.
 

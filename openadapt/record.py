--- conflicted
+++ resolved
@@ -8,12 +8,8 @@
 
 from collections import namedtuple
 from functools import partial, wraps
-<<<<<<< HEAD
 from typing import Any, Callable, Dict
 from multiprocessing.connection import Client
-=======
-from typing import Any, Callable, Union
->>>>>>> c29ee5e1
 import multiprocessing
 import os
 import queue
@@ -922,14 +918,6 @@
     # TODO: save write times to DB; display performance plot in visualize.py
     perf_q = sq.SynchronizedQueue()
     terminate_event = multiprocessing.Event()
-<<<<<<< HEAD
-    
-    term_pipe_parent_window, term_pipe_child_window = multiprocessing.Pipe()
-    term_pipe_parent_screen, term_pipe_child_screen = multiprocessing.Pipe()
-    term_pipe_parent_action, term_pipe_child_action = multiprocessing.Pipe()
-    term_pipe_parent_browser, term_pipe_child_browser = multiprocessing.Pipe()
-    
-=======
 
     (
         term_pipe_parent_window,
@@ -943,8 +931,11 @@
         term_pipe_parent_action,
         term_pipe_child_action,
     ) = multiprocessing.Pipe()
-
->>>>>>> c29ee5e1
+    (
+        term_pipe_parent_browser,
+        term_pipe_child_browser,
+    ) = multiprocessing.Pipe()
+
     window_event_reader = threading.Thread(
         target=read_window_events,
         args=(event_q, terminate_event, recording_timestamp),

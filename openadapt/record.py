--- conflicted
+++ resolved
@@ -348,15 +348,9 @@
 
 
 def read_window_events(
-<<<<<<< HEAD
-        event_q: queue.Queue,
-        terminate_event: multiprocessing.Event,
-        recording_timestamp: float,
-=======
     event_q: queue.Queue,
     terminate_event: multiprocessing.Event,
     recording_timestamp: float,
->>>>>>> 6a77a3ad
 ) -> None:
     """
     Read window events and add them to the event queue.
@@ -375,16 +369,11 @@
         window_data = window.get_active_window_data()
         if not window_data:
             continue
-<<<<<<< HEAD
-        if (
-                window_data["title"] != prev_window_data.get("title") or
-                window_data["window_id"] != prev_window_data.get("window_id")
-        ):
-=======
+
         if window_data["title"] != prev_window_data.get("title") or window_data[
             "window_id"
         ] != prev_window_data.get("window_id"):
->>>>>>> 6a77a3ad
+
             # TODO: fix exception sometimes triggered by the next line on win32:
             #   File "\Python39\lib\threading.py" line 917, in run
             #   File "...\openadapt\record.py", line 277, in read window events
@@ -408,15 +397,9 @@
 
 
 def performance_stats_writer(
-<<<<<<< HEAD
-        perf_q: multiprocessing.Queue,
-        recording_timestamp: float,
-        terminate_event: multiprocessing.Event,
-=======
     perf_q: multiprocessing.Queue,
     recording_timestamp: float,
     terminate_event: multiprocessing.Event,
->>>>>>> 6a77a3ad
 ):
     """
     Write performance stats to the db.
@@ -481,30 +464,23 @@
 
 
 def read_keyboard_events(
-<<<<<<< HEAD
-        event_q: queue.Queue,
-        terminate_event: multiprocessing.Event,
-        recording_timestamp: float,
-) -> None:
-    # create list of indices for sequence detection
+    event_q: queue.Queue,
+    terminate_event: multiprocessing.Event,
+    recording_timestamp: float,
+) -> None:
+
+      # create list of indices for sequence detection
     stop_sequence_indices = []
     for _ in config.STOP_SEQUENCES:
         # one index for each stop sequence in config.STOP_SEQUENCES
         stop_sequence_indices.append(0)
-
-=======
-    event_q: queue.Queue,
-    terminate_event: multiprocessing.Event,
-    recording_timestamp: float,
-) -> None:
->>>>>>> 6a77a3ad
+        
     def on_press(event_q, key, injected):
         canonical_key = keyboard_listener.canonical(key)
         logger.debug(f"{key=} {injected=} {canonical_key=}")
         if not injected:
             handle_key(event_q, "press", key, canonical_key)
 
-<<<<<<< HEAD
         # stop sequence code
         nonlocal stop_sequence_indices
         global sequence_detected
@@ -531,8 +507,6 @@
                 logger.info("Stop sequence entered! Stopping recording now.")
                 sequence_detected = True  # Set global flag to end recording
 
-=======
->>>>>>> 6a77a3ad
     def on_release(event_q, key, injected):
         canonical_key = keyboard_listener.canonical(key)
         logger.debug(f"{key=} {injected=} {canonical_key=}")

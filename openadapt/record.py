--- conflicted
+++ resolved
@@ -296,7 +296,6 @@
     y: int,
     injected: bool,
 ) -> None:
-<<<<<<< HEAD
     """
 
     Args:
@@ -308,8 +307,6 @@
     Returns:
 
     """
-=======
->>>>>>> 6a77a3ad
     logger.debug(f"{x=} {y=} {injected=}")
     if not injected:
         trigger_action_event(
@@ -587,7 +584,6 @@
     terminate_event: multiprocessing.Event,
     recording_timestamp: float,
 ) -> None:
-<<<<<<< HEAD
     """
 
     Args:
@@ -598,8 +594,6 @@
     Returns:
 
     """
-=======
->>>>>>> 6a77a3ad
     def on_press(event_q, key, injected):
         """
 

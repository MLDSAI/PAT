"""Script for creating Recordings.

Usage:

    $ python openadapt/record.py "<description of task to be recorded>"

"""

from collections import namedtuple
from functools import partial
from typing import Any, Callable, Dict
import multiprocessing
import os
import queue
import signal
import sys
import threading
import time
import psutil

from loguru import logger
from pynput import keyboard, mouse
import fire
import mss.tools

from openadapt import config, crud, utils, window


EVENT_TYPES = ("screen", "action", "window")
LOG_LEVEL = "INFO"
PROC_WRITE_BY_EVENT_TYPE = {
    "screen": True,
    "action": True,
    "window": True,
}
PLOT_PERFORMANCE = False
DIRECTORIES_TO_AVOID = config.DIRECTORIES_TO_AVOID

Event = namedtuple("Event", ("timestamp", "type", "data"))


def process_event(event, write_q, write_fn, recording_timestamp, perf_q):
    if PROC_WRITE_BY_EVENT_TYPE[event.type]:
        write_q.put(event)
    else:
        write_fn(recording_timestamp, event, perf_q)


def process_events(
    event_q: queue.Queue,
    screen_write_q: multiprocessing.Queue,
    action_write_q: multiprocessing.Queue,
    window_write_q: multiprocessing.Queue,
    file_signal_write_q: multiprocessing.Queue,
    perf_q: multiprocessing.Queue,
    recording_timestamp: float,
    terminate_event: multiprocessing.Event,
):
    """
    Process events from event queue and write them to respective write queues.

    Args:
        event_q: A queue with events to be processed.
        screen_write_q: A queue for writing screen events.
        action_write_q: A queue for writing action events.
        window_write_q: A queue for writing window events.
        perf_q: A queue for collecting performance data.
        recording_timestamp: The timestamp of the recording.
        terminate_event: An event to signal the termination of the process.
    """

    utils.configure_logging(logger, LOG_LEVEL)
    utils.set_start_time(recording_timestamp)
    logger.info(f"starting")

    prev_event = None
    prev_screen_event = None
    prev_window_event = None
    prev_saved_screen_timestamp = 0
    prev_saved_window_timestamp = 0
    while not terminate_event.is_set() or not event_q.empty():
        event = event_q.get()
        logger.trace(f"{event=}")
        assert event.type in EVENT_TYPES, event
        if prev_event is not None:
            assert event.timestamp > prev_event.timestamp, (event, prev_event)
        if event.type == "screen":
            prev_screen_event = event
        elif event.type == "window":
            prev_window_event = event
        elif event.type == "action":
            if prev_screen_event is None:
                logger.warning("discarding action that came before screen")
                continue
            if prev_window_event is None:
                logger.warning("discarding input that came before window")
                continue
            event.data["screenshot_timestamp"] = prev_screen_event.timestamp
            event.data["window_event_timestamp"] = prev_window_event.timestamp
            process_event(
                event,
                action_write_q,
                write_action_event,
                recording_timestamp,
                perf_q,
            )
            if prev_saved_screen_timestamp < prev_screen_event.timestamp:
                process_event(
                    prev_screen_event,
                    screen_write_q,
                    write_screen_event,
                    recording_timestamp,
                    perf_q,
                )
                prev_saved_screen_timestamp = prev_screen_event.timestamp
            if prev_saved_window_timestamp < prev_window_event.timestamp:
                process_event(
                    prev_window_event,
                    window_write_q,
                    write_window_event,
                    recording_timestamp,
                    perf_q,
                )
                prev_saved_window_timestamp = prev_window_event.timestamp
        else:
            raise Exception(f"unhandled {event.type=}")
        prev_event = event
    logger.info("done")


def write_action_event(
    recording_timestamp: float,
    event: Event,
    perf_q: multiprocessing.Queue,
):
    """
    Write an action event to the database and update the performance queue.

    Args:
        recording_timestamp: The timestamp of the recording.
        event: An action event to be written.
        perf_q: A queue for collecting performance data.
    """

    assert event.type == "action", event
    crud.insert_action_event(recording_timestamp, event.timestamp, event.data)
    perf_q.put((event.type, event.timestamp, utils.get_timestamp()))


def write_screen_event(
    recording_timestamp: float,
    event: Event,
    perf_q: multiprocessing.Queue,
):
    """
    Write a screen event to the database and update the performance queue.

    Args:
        recording_timestamp: The timestamp of the recording.
        event: A screen event to be written.
        perf_q: A queue for collecting performance data.
    """

    assert event.type == "screen", event
    screenshot = event.data
    png_data = mss.tools.to_png(screenshot.rgb, screenshot.size)
    event_data = {"png_data": png_data}
    crud.insert_screenshot(recording_timestamp, event.timestamp, event_data)
    perf_q.put((event.type, event.timestamp, utils.get_timestamp()))


def write_window_event(
    recording_timestamp: float,
    event: Event,
    perf_q: multiprocessing.Queue,
):
    """
    Write a window event to the database and update the performance queue.

    Args:
        recording_timestamp: The timestamp of the recording.
        event: A window event to be written.
        perf_q: A queue for collecting performance data.
    """

    assert event.type == "window", event
    crud.insert_window_event(recording_timestamp, event.timestamp, event.data)
    perf_q.put((event.type, event.timestamp, utils.get_timestamp()))


def write_file_signal_event(
    recording_timestamp: float,
    event: Event,
    perf_q: multiprocessing.Queue,
):
    """
    Write a file signal event to the database and update the performance queue.

    Args:
        recording_timestamp: The timestamp of the recording.
        event: A file signal event to be written.
        perf_q: A queue for collecting performance data.
    """

    assert event.type == "file_signal", event
    crud.insert_file_signal(recording_timestamp, event.timestamp, event.data)
    perf_q.put((event.type, event.timestamp, utils.get_timestamp()))


def write_events(
    event_type: str,
    write_fn: Callable,
    write_q: multiprocessing.Queue,
    perf_q: multiprocessing.Queue,
    recording_timestamp: float,
    terminate_event: multiprocessing.Event,
):
    """
    Write events of a specific type to the db using the provided write function.

    Args:
        event_type: The type of events to be written.
        write_fn: A function to write events to the database.
        write_q: A queue with events to be written.
        perf_q: A queue for collecting performance data.
        recording_timestamp: The timestamp of the recording.
        terminate_event: An event to signal the termination of the process.
    """

    utils.configure_logging(logger, LOG_LEVEL)
    utils.set_start_time(recording_timestamp)
    logger.info(f"{event_type=} starting")
    signal.signal(signal.SIGINT, signal.SIG_IGN)
    while not terminate_event.is_set() or not write_q.empty():
        try:
            event = write_q.get_nowait()
        except queue.Empty:
            continue
        assert event.type == event_type, (event_type, event)
        write_fn(recording_timestamp, event, perf_q)
        logger.debug(f"{event_type=} written")
    logger.info(f"{event_type=} done")


def trigger_action_event(
    event_q: queue.Queue,
    action_event_args: Dict[str, Any],
) -> None:
    x = action_event_args.get("mouse_x")
    y = action_event_args.get("mouse_y")
    if x is not None and y is not None:
        if config.RECORD_READ_ACTIVE_ELEMENT_STATE:
            element_state = window.get_active_element_state(x, y)
        else:
            element_state = {}
        action_event_args["element_state"] = element_state
    event_q.put(Event(utils.get_timestamp(), "action", action_event_args))


def on_move(
    event_q: queue.Queue,
    x: int,
    y: int,
    injected: bool,
) -> None:
    logger.debug(f"{x=} {y=} {injected=}")
    if not injected:
        trigger_action_event(
            event_q,
            {
                "name": "move",
                "mouse_x": x,
                "mouse_y": y,
            },
        )


def on_click(
    event_q: queue.Queue,
    x: int,
    y: int,
    button: mouse.Button,
    pressed: bool,
    injected: bool,
) -> None:
    logger.debug(f"{x=} {y=} {button=} {pressed=} {injected=}")
    if not injected:
        trigger_action_event(
            event_q,
            {
                "name": "click",
                "mouse_x": x,
                "mouse_y": y,
                "mouse_button_name": button.name,
                "mouse_pressed": pressed,
            },
        )


def on_scroll(
    event_q: queue.Queue,
    x: int,
    y: int,
    dx: int,
    dy: int,
    injected: bool,
) -> None:
    logger.debug(f"{x=} {y=} {dx=} {dy=} {injected=}")
    if not injected:
        trigger_action_event(
            event_q,
            {
                "name": "scroll",
                "mouse_x": x,
                "mouse_y": y,
                "mouse_dx": dx,
                "mouse_dy": dy,
            },
        )


def handle_key(
    event_q: queue.Queue,
    event_name: str,
    key: keyboard.KeyCode,
    canonical_key: keyboard.KeyCode,
) -> None:
    attr_names = [
        "name",
        "char",
        "vk",
    ]
    attrs = {
        f"key_{attr_name}": getattr(key, attr_name, None) for attr_name in attr_names
    }
    logger.debug(f"{attrs=}")
    canonical_attrs = {
        f"canonical_key_{attr_name}": getattr(canonical_key, attr_name, None)
        for attr_name in attr_names
    }
    logger.debug(f"{canonical_attrs=}")
    trigger_action_event(event_q, {"name": event_name, **attrs, **canonical_attrs})


def read_screen_events(
    event_q: queue.Queue,
    terminate_event: multiprocessing.Event,
    recording_timestamp: float,
) -> None:
    """
    Read screen events and add them to the event queue.

    Args:
        event_q: A queue for adding screen events.
        terminate_event: An event to signal the termination of the process.
        recording_timestamp: The timestamp of the recording.
    """

    utils.configure_logging(logger, LOG_LEVEL)
    utils.set_start_time(recording_timestamp)
    logger.info(f"starting")
    while not terminate_event.is_set():
        screenshot = utils.take_screenshot()
        if screenshot is None:
            logger.warning("screenshot was None")
            continue
        event_q.put(Event(utils.get_timestamp(), "screen", screenshot))
    logger.info("done")


def read_window_events(
    event_q: queue.Queue,
    terminate_event: multiprocessing.Event,
    recording_timestamp: float,
) -> None:
    """
    Read window events and add them to the event queue.

    Args:
        event_q: A queue for adding window events.
        terminate_event: An event to signal the termination of the process.
        recording_timestamp: The timestamp of the recording.
    """

    utils.configure_logging(logger, LOG_LEVEL)
    utils.set_start_time(recording_timestamp)
    logger.info(f"starting")
    prev_window_data = {}
    while not terminate_event.is_set():
        window_data = window.get_active_window_data()
        if not window_data:
            continue
        if window_data["title"] != prev_window_data.get("title") or window_data[
            "window_id"
        ] != prev_window_data.get("window_id"):
            # TODO: fix exception sometimes triggered by the next line on win32:
            #   File "\Python39\lib\threading.py" line 917, in run
            #   File "...\openadapt\record.py", line 277, in read window events
            #   File "...\env\lib\site-packages\loguru\logger.py" line 1977, in info
            #   File "...\env\lib\site-packages\loguru\_logger.py", line 1964, in _log
            #       for handler in core.handlers.values):
            #   RuntimeError: dictionary changed size during iteration
            _window_data = window_data
            _window_data.pop("state")
            logger.info(f"{_window_data=}")
        if window_data != prev_window_data:
            logger.debug("queuing window event for writing")
            event_q.put(
                Event(
                    utils.get_timestamp(),
                    "window",
                    window_data,
                )
            )
        prev_window_data = window_data


<<<<<<< HEAD
def read_file_signals_events(
    event_q: queue.Queue,
    terminate_event: multiprocessing.Event,
    recording_timestamp: float,
) -> None:
    """
    Read file signal events and add them to the event queue.

    Args:
        event_q: A queue for adding file signal events.
        terminate_event: An event to signal the termination of the process.
        recording_timestamp: The timestamp of the recording.
    """

    utils.configure_logging(logger, LOG_LEVEL)
    utils.set_start_time(recording_timestamp)
    logger.info(f"starting")
    prev_file_signal_data = {}
    while not terminate_event.is_set():
        file_signal_data = get_file_signal_data()
        if not file_signal_data:
            continue
        if file_signal_data != prev_file_signal_data:
            logger.debug("queuing file signal event for writing")
            event_q.put(Event(
                utils.get_timestamp(),
                "file_signal",
                file_signal_data,
            ))
        prev_file_signal_data = file_signal_data

def get_file_signal_data():
    """
    Retrieve open file signals by PID.
    """

    file_signal_data = {}
    for proc in psutil.process_iter(['pid', 'open_files']):
        try:
            pinfo = proc.info
            pid = pinfo['pid']
            open_files = pinfo['open_files']
            if open_files is not None:
                for file in open_files:
                    for dirs in DIRECTORIES_TO_AVOID:
                        # If none of the directories to avoid are in the path
                        # then we can add the file to the list of open files
                        if dirs in file.path:
                            break
                    else:
                        file_signal_data[pid] = file.path
                        logger.info(f"{pid=} {file_signal_data[pid]=}")
        except (psutil.NoSuchProcess, psutil.AccessDenied):
            pass
    return file_signal_data



def performance_stats_writer (
=======
def performance_stats_writer(
>>>>>>> 5c443a97
    perf_q: multiprocessing.Queue,
    recording_timestamp: float,
    terminate_event: multiprocessing.Event,
):
    """
    Write performance stats to the db.
    Each entry includes the event type, start time and end time

    Args:
        perf_q: A queue for collecting performance data.
        recording_timestamp: The timestamp of the recording.
        terminate_event: An event to signal the termination of the process.
    """

    utils.configure_logging(logger, LOG_LEVEL)
    utils.set_start_time(recording_timestamp)
    logger.info("performance stats writer starting")
    signal.signal(signal.SIGINT, signal.SIG_IGN)
    while not terminate_event.is_set() or not perf_q.empty():
        try:
            event_type, start_time, end_time = perf_q.get_nowait()
        except queue.Empty:
            continue

        crud.insert_perf_stat(
            recording_timestamp,
            event_type,
            start_time,
            end_time,
        )
    logger.info("performance stats writer done")


def create_recording(
    task_description: str,
) -> Dict[str, Any]:
    """
    Create a new recording entry in the database.

    Args:
        task_description: a text description of the task being implemented
            in the recording

    Returns:
        The newly created Recording object
    """

    timestamp = utils.set_start_time()
    monitor_width, monitor_height = utils.get_monitor_dims()
    double_click_distance_pixels = utils.get_double_click_distance_pixels()
    double_click_interval_seconds = utils.get_double_click_interval_seconds()
    recording_data = {
        # TODO: rename
        "timestamp": timestamp,
        "monitor_width": monitor_width,
        "monitor_height": monitor_height,
        "double_click_distance_pixels": double_click_distance_pixels,
        "double_click_interval_seconds": double_click_interval_seconds,
        "platform": sys.platform,
        "task_description": task_description,
    }
    recording = crud.insert_recording(recording_data)
    logger.info(f"{recording=}")
    return recording


def read_keyboard_events(
    event_q: queue.Queue,
    terminate_event: multiprocessing.Event,
    recording_timestamp: float,
) -> None:
    def on_press(event_q, key, injected):
        canonical_key = keyboard_listener.canonical(key)
        logger.debug(f"{key=} {injected=} {canonical_key=}")
        if not injected:
            handle_key(event_q, "press", key, canonical_key)

    def on_release(event_q, key, injected):
        canonical_key = keyboard_listener.canonical(key)
        logger.debug(f"{key=} {injected=} {canonical_key=}")
        if not injected:
            handle_key(event_q, "release", key, canonical_key)

    utils.set_start_time(recording_timestamp)
    keyboard_listener = keyboard.Listener(
        on_press=partial(on_press, event_q),
        on_release=partial(on_release, event_q),
    )
    keyboard_listener.start()
    terminate_event.wait()
    keyboard_listener.stop()


def read_mouse_events(
    event_q: queue.Queue,
    terminate_event: multiprocessing.Event,
    recording_timestamp: float,
) -> None:
    utils.set_start_time(recording_timestamp)
    mouse_listener = mouse.Listener(
        on_move=partial(on_move, event_q),
        on_click=partial(on_click, event_q),
        on_scroll=partial(on_scroll, event_q),
    )
    mouse_listener.start()
    terminate_event.wait()
    mouse_listener.stop()


def record(
    task_description: str,
):
    """
    Record Screenshots/ActionEvents/WindowEvents.

    Args:
        task_description: a text description of the task that will be recorded
    """

    utils.configure_logging(logger, LOG_LEVEL)
    logger.info(f"{task_description=}")

    recording = create_recording(task_description)
    recording_timestamp = recording.timestamp

    event_q = queue.Queue()
    screen_write_q = multiprocessing.Queue()
    action_write_q = multiprocessing.Queue()
    window_write_q = multiprocessing.Queue()
    file_signal_write_q = multiprocessing.Queue()
    # TODO: save write times to DB; display performance plot in visualize.py
    perf_q = multiprocessing.Queue()
    terminate_event = multiprocessing.Event()

    window_event_reader = threading.Thread(
        target=read_window_events,
        args=(event_q, terminate_event, recording_timestamp),
    )
    window_event_reader.start()

    screen_event_reader = threading.Thread(
        target=read_screen_events,
        args=(event_q, terminate_event, recording_timestamp),
    )
    screen_event_reader.start()

    keyboard_event_reader = threading.Thread(
        target=read_keyboard_events,
        args=(event_q, terminate_event, recording_timestamp),
    )
    keyboard_event_reader.start()

    mouse_event_reader = threading.Thread(
        target=read_mouse_events,
        args=(event_q, terminate_event, recording_timestamp),
    )
    mouse_event_reader.start()

    file_signal_event_reader = threading.Thread(
        target=read_file_signals_events,
        args=(event_q, terminate_event, recording_timestamp),
    )
    file_signal_event_reader.start()

    event_processor = threading.Thread(
        target=process_events,
        args=(
            event_q,
            screen_write_q,
            action_write_q,
            window_write_q,
            file_signal_write_q,
            perf_q,
            recording_timestamp,
            terminate_event,
        ),
    )
    event_processor.start()

    screen_event_writer = multiprocessing.Process(
        target=write_events,
        args=(
            "screen",
            write_screen_event,
            screen_write_q,
            perf_q,
            recording_timestamp,
            terminate_event,
        ),
    )
    screen_event_writer.start()

    action_event_writer = multiprocessing.Process(
        target=write_events,
        args=(
            "action",
            write_action_event,
            action_write_q,
            perf_q,
            recording_timestamp,
            terminate_event,
        ),
    )
    action_event_writer.start()

    window_event_writer = multiprocessing.Process(
        target=write_events,
        args=(
            "window",
            write_window_event,
            window_write_q,
            perf_q,
            recording_timestamp,
            terminate_event,
        ),
    )
    window_event_writer.start()

    file_signal_event_writer = multiprocessing.Process(
        target=write_events,
        args=(
            "file_signal",
            write_file_signal_event,
            file_signal_write_q,
            perf_q,
            recording_timestamp,
            terminate_event,
        ),
    )
    file_signal_event_writer.start()



    terminate_perf_event = multiprocessing.Event()
    perf_stat_writer = multiprocessing.Process(
        target=performance_stats_writer,
        args=(
            perf_q,
            recording_timestamp,
            terminate_perf_event,
        ),
    )
    perf_stat_writer.start()

    # TODO: discard events until everything is ready

    try:
        while True:
            time.sleep(1)
    except KeyboardInterrupt:
        terminate_event.set()

    logger.info(f"joining...")
    keyboard_event_reader.join()
    mouse_event_reader.join()
    screen_event_reader.join()
    window_event_reader.join()
    file_signal_event_reader.join()
    event_processor.join()
    screen_event_writer.join()
    action_event_writer.join()
    window_event_writer.join()
    file_signal_event_writer.join()

    terminate_perf_event.set()

    if PLOT_PERFORMANCE:
        utils.plot_performance(recording_timestamp)

    logger.info(f"saved {recording_timestamp=}")


# entry point
def start():
    fire.Fire(record)


if __name__ == "__main__":
    fire.Fire(record)<|MERGE_RESOLUTION|>--- conflicted
+++ resolved
@@ -415,7 +415,6 @@
         prev_window_data = window_data
 
 
-<<<<<<< HEAD
 def read_file_signals_events(
     event_q: queue.Queue,
     terminate_event: multiprocessing.Event,
@@ -474,10 +473,7 @@
 
 
 
-def performance_stats_writer (
-=======
 def performance_stats_writer(
->>>>>>> 5c443a97
     perf_q: multiprocessing.Queue,
     recording_timestamp: float,
     terminate_event: multiprocessing.Event,

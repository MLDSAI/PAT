"""Script for creating Recordings.

Usage:

    $ python -m openadapt.record "<description of task to be recorded>"

"""

from collections import namedtuple
from functools import partial
from typing import Any, Callable
import io
import multiprocessing
import os
import queue
import signal
import sys
import threading
import time
import tracemalloc

from loguru import logger
from oa_pynput import keyboard, mouse
from pympler import tracker
import av

from openadapt.build_utils import redirect_stdout_stderr
from openadapt.models import Recording

with redirect_stdout_stderr():
    from tqdm import tqdm
    import fire

import numpy as np
import psutil
import sounddevice
import soundfile
import whisper

<<<<<<< HEAD
from openadapt import utils, video, window, sockets
=======
from openadapt import plotting, utils, video, window
>>>>>>> 835bb171
from openadapt.config import config
from openadapt.db import crud
from openadapt.extensions import synchronized_queue as sq
from openadapt.models import ActionEvent

Event = namedtuple("Event", ("timestamp", "type", "data"))

EVENT_TYPES = ("screen", "action", "window")
LOG_LEVEL = "INFO"
PROC_WRITE_BY_EVENT_TYPE = {
    "screen": True,
    "action": True,
    "window": True,
}
PLOT_PERFORMANCE = config.PLOT_PERFORMANCE
NUM_MEMORY_STATS_TO_LOG = 3
STOP_SEQUENCES = config.STOP_SEQUENCES

stop_sequence_detected = False


def collect_stats(performance_snapshots: list[tracemalloc.Snapshot]) -> None:
    """Collects and appends performance snapshots using tracemalloc.

    Args:
        performance_snapshots (list[tracemalloc.Snapshot]): The list of snapshots.
    """
    performance_snapshots.append(tracemalloc.take_snapshot())


def log_memory_usage(
    tracker: tracker.SummaryTracker,
    performance_snapshots: list[tracemalloc.Snapshot],
) -> None:
    """Logs memory usage stats and allocation trace based on snapshots.

    Args:
        tracker (tracker.SummaryTracker): The tracker to use.
        performance_snapshots (list[tracemalloc.Snapshot]): The list of snapshots.
    """
    assert len(performance_snapshots) == 2, performance_snapshots
    first_snapshot, last_snapshot = performance_snapshots
    stats = last_snapshot.compare_to(first_snapshot, "lineno")

    for stat in stats[:NUM_MEMORY_STATS_TO_LOG]:
        new_KiB = stat.size_diff / 1024
        total_KiB = stat.size / 1024
        new_blocks = stat.count_diff
        total_blocks = stat.count
        source = stat.traceback.format()[0].strip()
        logger.info(f"{source=}")
        logger.info(f"\t{new_KiB=} {total_KiB=} {new_blocks=} {total_blocks=}")

    trace_str = "\n".join(list(tracker.format_diff()))
    logger.info(f"trace_str=\n{trace_str}")


def process_event(
    event: ActionEvent,
    write_q: sq.SynchronizedQueue,
    write_fn: Callable,
    recording: Recording,
    perf_q: sq.SynchronizedQueue,
) -> None:
    """Process an event and take appropriate action based on its type.

    Args:
        event: The event to process.
        write_q: The queue for writing the event.
        write_fn: The function for writing the event.
        recording: The recording object.
        perf_q: The queue for collecting performance statistics.

    Returns:
        None
    """
    if PROC_WRITE_BY_EVENT_TYPE[event.type]:
        write_q.put(event)
    else:
        write_fn(recording, event, perf_q)


@utils.trace(logger)
def process_events(
    event_q: queue.Queue,
    screen_write_q: sq.SynchronizedQueue,
    action_write_q: sq.SynchronizedQueue,
    window_write_q: sq.SynchronizedQueue,
    browser_write_q: sq.SynchronizedQueue,
    video_write_q: sq.SynchronizedQueue,
    perf_q: sq.SynchronizedQueue,
    recording: Recording,
    terminate_processing: multiprocessing.Event,
    started_counter: multiprocessing.Value,
    num_screen_events: multiprocessing.Value,
    num_action_events: multiprocessing.Value,
    num_window_events: multiprocessing.Value,
    num_video_events: multiprocessing.Value,
) -> None:
    """Process events from the event queue and write them to write queues.

    Args:
        event_q: A queue with events to be processed.
        screen_write_q: A queue for writing screen events.
        action_write_q: A queue for writing action events.
        window_write_q: A queue for writing window events.
        browser_write_q: A queue for writing browser events,
        video_write_q: A queue for writing video events.
        perf_q: A queue for collecting performance data.
        recording: The recording object.
        terminate_processing: An event to signal the termination of the process.
        started_counter: Value to increment once started.
        num_screen_events: A counter for the number of screen events.
        num_action_events: A counter for the number of action events.
        num_window_events: A counter for the number of window events.
        num_video_events: A counter for the number of video events.
    """
    utils.set_start_time(recording.timestamp)

    logger.info("Starting")

    prev_event = None
    prev_screen_event = None
    prev_window_event = None
    prev_browser_event = None
    prev_saved_screen_timestamp = 0
    prev_saved_window_timestamp = 0
    prev_saved_browser_timestamp = 0
    started = False
    while not terminate_processing.is_set() or not event_q.empty():
        event = event_q.get()
        if not started:
            with started_counter.get_lock():
                started_counter.value += 1
            started = True
        logger.trace(f"{event=}")
        assert event.type in EVENT_TYPES, event
        if prev_event is not None:
            try:
                assert event.timestamp > prev_event.timestamp, (
                    event,
                    prev_event,
                )
            except AssertionError as exc:
                logger.error(exc)
                # behavior undefined, swallow for now
                # XXX TODO: mitigate
        if event.type == "screen":
            prev_screen_event = event
            if config.RECORD_VIDEO and config.RECORD_FULL_VIDEO:
                video_write_q.put(event)
                num_video_events.value += 1
        elif event.type == "window":
            prev_window_event = event
        elif event.type == "browser":
            prev_browser_event = event
        elif event.type == "action":
            if prev_screen_event is None:
                logger.warning("Discarding action that came before screen")
                continue
            if prev_window_event is None:
                logger.warning("Discarding input that came before window")
                continue
            event.data["screenshot_timestamp"] = prev_screen_event.timestamp
            event.data["window_event_timestamp"] = prev_window_event.timestamp
            if prev_browser_event is not None:
                event.data["browser_event_timestamp"] = (
                    prev_browser_event.message["timestamp"]
                    if prev_browser_event is not None
                    else None
                )
            process_event(
                event,
                action_write_q,
                write_action_event,
                recording,
                perf_q,
            )
            num_action_events.value += 1
            if prev_saved_screen_timestamp < prev_screen_event.timestamp:
                process_event(
                    prev_screen_event,
                    screen_write_q,
                    write_screen_event,
                    recording,
                    perf_q,
                )
                num_screen_events.value += 1
                prev_saved_screen_timestamp = prev_screen_event.timestamp
                if config.RECORD_VIDEO and not config.RECORD_FULL_VIDEO:
                    video_write_q.put(prev_screen_event)
                    num_video_events.value += 1
            if prev_saved_window_timestamp < prev_window_event.timestamp:
                process_event(
                    prev_window_event,
                    window_write_q,
                    write_window_event,
                    recording,
                    perf_q,
                )
                num_window_events.value += 1
                prev_saved_window_timestamp = prev_window_event.timestamp
            if prev_browser_event is not None:
                if prev_saved_browser_timestamp < prev_browser_event.msg["timestamp"]:
                    process_event(
                        prev_browser_event,
                        browser_write_q,
                        write_browser_event,
                        recording_timestamp,
                        perf_q,
                    )
                if prev_browser_event is not None:
                    prev_saved_browser_timestamp = prev_browser_event.message[
                        "timestamp"
                    ]
        else:
            raise Exception(f"unhandled {event.type=}")
        del prev_event
        prev_event = event
    logger.info("Done")


def write_action_event(
    db: crud.SaSession,
    recording: Recording,
    event: Event,
    perf_q: sq.SynchronizedQueue,
) -> None:
    """Write an action event to the database and update the performance queue.

    Args:
        db: The database session.
        recording: The recording object.
        event: An action event to be written.
        perf_q: A queue for collecting performance data.
    """
    assert event.type == "action", event
    crud.insert_action_event(db, recording, event.timestamp, event.data)
    perf_q.put((event.type, event.timestamp, utils.get_timestamp()))


def write_screen_event(
    db: crud.SaSession,
    recording: Recording,
    event: Event,
    perf_q: sq.SynchronizedQueue,
) -> None:
    """Write a screen event to the database and update the performance queue.

    Args:
        db: The database session.
        recording: The recording object.
        event: A screen event to be written.
        perf_q: A queue for collecting performance data.
    """
    assert event.type == "screen", event
    image = event.data
    if config.RECORD_IMAGES:
        with io.BytesIO() as output:
            image.save(output, format="PNG")
            png_data = output.getvalue()
        event_data = {"png_data": png_data}
    else:
        event_data = {}
    crud.insert_screenshot(db, recording, event.timestamp, event_data)
    perf_q.put((event.type, event.timestamp, utils.get_timestamp()))


def write_window_event(
    db: crud.SaSession,
    recording: Recording,
    event: Event,
    perf_q: sq.SynchronizedQueue,
) -> None:
    """Write a window event to the database and update the performance queue.

    Args:
        db: The database session.
        recording: The recording object.
        event: A window event to be written.
        perf_q: A queue for collecting performance data.
    """
    assert event.type == "window", event
    crud.insert_window_event(db, recording, event.timestamp, event.data)
    perf_q.put((event.type, event.timestamp, utils.get_timestamp()))


def write_browser_event(
    recording_timestamp: float,
    event: Event,
    perf_q: sq.SynchronizedQueue,
) -> None:
    """Write a browser event to the database and update the performance queue.
    Args:
        recording_timestamp: The timestamp of the recording.
        event: A browser event to be written.
        perf_q: A queue for collecting performance data.
    """
    assert event.type == "browser", event
    crud.insert_browser_event(recording_timestamp, event.timestamp, event.data)
    perf_q.put((event.type, event.timestamp, utils.get_timestamp()))


@utils.trace(logger)
def write_events(
    event_type: str,
    write_fn: Callable,
    write_q: sq.SynchronizedQueue,
    num_events: multiprocessing.Value,
    perf_q: sq.SynchronizedQueue,
    recording: Recording,
    terminate_processing: multiprocessing.Event,
    started_counter: multiprocessing.Value,
    pre_callback: Callable[[float], dict] | None = None,
    post_callback: Callable[[dict], None] | None = None,
    event_type_modifier: str = "",
) -> None:
    """Write events of a specific type to the db using the provided write function.

    Args:
        event_type: The type of events to be written.
        write_fn: A function to write events to the database.
        write_q: A queue with events to be written.
        num_events: A counter for the number of events.
        perf_q: A queue for collecting performance data.
        recording: The recording object.
        terminate_processing: An event to signal the termination of the process.
        started_counter: Value to increment once started.
        pre_callback: Optional function to call before main loop. Takes recording
            timestamp as only argument, returns a state dict.
        post_callback: Optional function to call after main loop. Takes state dict as
            only argument, returns None.
        event_type_modifier: Optional string to differentiate identical event_types
    """
    utils.set_start_time(recording.timestamp)

    logger.info(f"{event_type=} starting")
    signal.signal(signal.SIGINT, signal.SIG_IGN)
    session = crud.get_new_session(read_and_write=True)

    if pre_callback:
        state = pre_callback(session, recording)
    else:
        state = None

    num_processed = 0
    progress = None
    started = False
    while not terminate_processing.is_set() or not write_q.empty():
        if terminate_processing.is_set() and progress is None:
            # if processing is over, create a progress bar
            with redirect_stdout_stderr():
                total_events = num_events.value
                progress = tqdm(
                    total=total_events,
                    desc=f"Writing {event_type}{event_type_modifier} events...",
                    unit="event",
                    colour="green",
                    dynamic_ncols=True,
                )
                # update the progress bar with the number of events that have already
                # been processed
                for _ in range(num_processed):
                    progress.update()
        if not started:
            with started_counter.get_lock():
                started_counter.value += 1
            started = True
        try:
            event = write_q.get_nowait()
        except queue.Empty:
            continue
        assert event.type == event_type, (event_type, event)
        state = write_fn(session, recording, event, perf_q, **(state or {}))
        num_processed += 1
        with num_events.get_lock():
            if progress is not None:
                if progress.total < num_events.value:
                    # update the total number of events in the progress bar
                    progress.total = num_events.value
                    progress.refresh()
                progress.update()
        logger.debug(f"{event_type=} written")

    if post_callback:
        post_callback(state)

    if progress is not None:
        progress.close()

    logger.info(f"{event_type=} done")


def video_pre_callback(db: crud.SaSession, recording: Recording) -> dict[str, Any]:
    """Function to call before main loop.

    Args:
        recording: The recording object.

    Returns:
        dict[str, Any]: The updated state.
    """
    video_file_path = video.get_video_file_path(recording.timestamp)
    # TODO XXX replace with utils.get_monitor_dims() once fixed
    width, height = utils.take_screenshot().size
    video_container, video_stream, video_start_timestamp = (
        video.initialize_video_writer(video_file_path, width, height)
    )
    crud.update_video_start_time(db, recording, video_start_timestamp)
    return {
        "video_container": video_container,
        "video_stream": video_stream,
        "video_start_timestamp": video_start_timestamp,
        "last_pts": 0,
        "video_file_path": video_file_path,
    }


def video_post_callback(state: dict) -> None:
    """Function to call after main loop.

    Args:
        state (dict): The current state.
    """
    video.finalize_video_writer(
        state["video_container"],
        state["video_stream"],
        state["video_start_timestamp"],
        state["last_frame"],
        state["last_frame_timestamp"],
        state["last_pts"],
        state["video_file_path"],
    )


def write_video_event(
    db: crud.SaSession,
    recording_timestamp: float,
    event: Event,
    perf_q: sq.SynchronizedQueue,
    video_container: av.container.OutputContainer,
    video_stream: av.stream.Stream,
    video_start_timestamp: float,
    last_pts: int = 0,
    num_copies: int = 2,
    **kwargs: dict,
) -> dict[str, Any]:
    """Write a screen event to the video file and update the performance queue.

    Args:
        db: The database session.
        recording_timestamp: The timestamp of the recording.
        event: A screen event to be written.
        perf_q: A queue for collecting performance data.
        video_container (av.container.OutputContainer): The output container to which
            the frame is written.
        video_stream (av.stream.Stream): The video stream within the container.
        video_start_timestamp (float): The base timestamp from which the video
            recording started.
        last_pts: The last presentation timestamp.
        num_copies: The number of times to write the frame.

    Returns:
        dict containing state.
    """
    screenshot_image = event.data
    screenshot_timestamp = event.timestamp
    force_key_frame = last_pts == 0
    # ensure that the first frame is available (otherwise occasionally it is not)
    # TODO: why isn't force_key_frame sufficient?
    if last_pts != 0:
        num_copies = 1
    for _ in range(num_copies):
        last_pts = video.write_video_frame(
            video_container,
            video_stream,
            screenshot_image,
            screenshot_timestamp,
            video_start_timestamp,
            last_pts,
            force_key_frame,
        )
    perf_q.put((f"{event.type}(video)", event.timestamp, utils.get_timestamp()))
    return {
        **kwargs,
        **{
            "video_container": video_container,
            "video_stream": video_stream,
            "video_start_timestamp": video_start_timestamp,
            "last_frame": screenshot_image,
            "last_frame_timestamp": screenshot_timestamp,
            "last_pts": last_pts,
        },
    }


def trigger_action_event(
    event_q: queue.Queue, action_event_args: dict[str, Any]
) -> None:
    """Triggers an action event and adds it to the event queue.

    Args:
        event_q: The event queue to add the action event to.
        action_event_args: A dictionary containing the arguments for the action event.

    Returns:
        None
    """
    x = action_event_args.get("mouse_x")
    y = action_event_args.get("mouse_y")
    if x is not None and y is not None:
        if config.RECORD_READ_ACTIVE_ELEMENT_STATE:
            element_state = window.get_active_element_state(x, y)
        else:
            element_state = {}
        action_event_args["element_state"] = element_state
    event_q.put(Event(utils.get_timestamp(), "action", action_event_args))


def on_move(event_q: queue.Queue, x: int, y: int, injected: bool) -> None:
    """Handles the 'move' event.

    Args:
        event_q: The event queue to add the 'move' event to.
        x: The x-coordinate of the mouse.
        y: The y-coordinate of the mouse.
        injected: Whether the event was injected or not.

    Returns:
        None
    """
    logger.debug(f"{x=} {y=} {injected=}")
    if not injected:
        trigger_action_event(
            event_q,
            {"name": "move", "mouse_x": x, "mouse_y": y},
        )


def on_click(
    event_q: queue.Queue,
    x: int,
    y: int,
    button: mouse.Button,
    pressed: bool,
    injected: bool,
) -> None:
    """Handles the 'click' event.

    Args:
        event_q: The event queue to add the 'click' event to.
        x: The x-coordinate of the mouse.
        y: The y-coordinate of the mouse.
        button: The mouse button.
        pressed: Whether the button is pressed or released.
        injected: Whether the event was injected or not.

    Returns:
        None
    """
    logger.debug(f"{x=} {y=} {button=} {pressed=} {injected=}")
    if not injected:
        trigger_action_event(
            event_q,
            {
                "name": "click",
                "mouse_x": x,
                "mouse_y": y,
                "mouse_button_name": button.name,
                "mouse_pressed": pressed,
            },
        )


def on_scroll(
    event_q: queue.Queue,
    x: int,
    y: int,
    dx: int,
    dy: int,
    injected: bool,
) -> None:
    """Handles the 'scroll' event.

    Args:
        event_q: The event queue to add the 'scroll' event to.
        x: The x-coordinate of the mouse.
        y: The y-coordinate of the mouse.
        dx: The horizontal scroll amount.
        dy: The vertical scroll amount.
        injected: Whether the event was injected or not.

    Returns:
        None
    """
    logger.debug(f"{x=} {y=} {dx=} {dy=} {injected=}")
    if not injected:
        trigger_action_event(
            event_q,
            {
                "name": "scroll",
                "mouse_x": x,
                "mouse_y": y,
                "mouse_dx": dx,
                "mouse_dy": dy,
            },
        )


def handle_key(
    event_q: queue.Queue,
    event_name: str,
    key: keyboard.KeyCode,
    canonical_key: keyboard.KeyCode,
) -> None:
    """Handles a key event.

    Args:
        event_q: The event queue to add the key event to.
        event_name: The name of the key event.
        key: The key code of the key event.
        canonical_key: The canonical key code of the key event.

    Returns:
        None
    """
    attr_names = [
        "name",
        "char",
        "vk",
    ]
    attrs = {
        f"key_{attr_name}": getattr(key, attr_name, None) for attr_name in attr_names
    }
    logger.debug(f"{attrs=}")
    canonical_attrs = {
        f"canonical_key_{attr_name}": getattr(canonical_key, attr_name, None)
        for attr_name in attr_names
    }
    logger.debug(f"{canonical_attrs=}")
    trigger_action_event(event_q, {"name": event_name, **attrs, **canonical_attrs})


def read_screen_events(
    event_q: queue.Queue,
    terminate_processing: multiprocessing.Event,
    recording: Recording,
    started_counter: multiprocessing.Value,
    # TODO: throttle
    # max_cpu_percent: float = 50.0,  # Maximum allowed CPU percent
    # max_memory_percent: float = 50.0,  # Maximum allowed memory percent
    # fps_warning_threshold: float = 10.0,  # FPS threshold below which to warn
) -> None:
    """Read screen events and add them to the event queue.

    Args:
        event_q: A queue for adding screen events.
        terminate_processing: An event to signal the termination of the process.
        recording: The recording object.
        started_counter: Value to increment once started.
    """
    utils.set_start_time(recording.timestamp)

    logger.info("Starting")
    started = False
    while not terminate_processing.is_set():
        screenshot = utils.take_screenshot()
        if screenshot is None:
            logger.warning("Screenshot was None")
            continue
        if not started:
            with started_counter.get_lock():
                started_counter.value += 1
            started = True
        event_q.put(Event(utils.get_timestamp(), "screen", screenshot))
    logger.info("Done")


@utils.trace(logger)
def read_window_events(
    event_q: queue.Queue,
    terminate_processing: multiprocessing.Event,
    recording: Recording,
    started_counter: multiprocessing.Value,
) -> None:
    """Read window events and add them to the event queue.

    Args:
        event_q: A queue for adding window events.
        terminate_processing: An event to signal the termination of the process.
        recording: The recording object.
        started_counter: Value to increment once started.
    """
    utils.set_start_time(recording.timestamp)

    logger.info("Starting")
    prev_window_data = {}
    started = False
    while not terminate_processing.is_set():
        window_data = window.get_active_window_data()
        if not window_data:
            continue

        if not started:
            with started_counter.get_lock():
                started_counter.value += 1
            started = True

        if window_data["title"] != prev_window_data.get("title") or window_data[
            "window_id"
        ] != prev_window_data.get("window_id"):
            # TODO: fix exception sometimes triggered by the next line on win32:
            #   File "\Python39\lib\threading.py" line 917, in run
            #   File "...\openadapt\record.py", line 277, in read window events
            #   File "...\env\lib\site-packages\loguru\logger.py" line 1977, in info
            #   File "...\env\lib\site-packages\loguru\_logger.py", line 1964, in _log
            #       for handler in core.handlers.values):
            #   RuntimeError: dictionary changed size during iteration
            _window_data = window_data
            _window_data.pop("state")
            logger.info(f"{_window_data=}")
        if window_data != prev_window_data:
            logger.debug("Queuing window event for writing")
            event_q.put(
                Event(
                    utils.get_timestamp(),
                    "window",
                    window_data,
                )
            )
        prev_window_data = window_data


def read_browser_events(
    event_q: queue.Queue,
    terminate_event: multiprocessing.Event,
    recording_timestamp: float,
) -> None:
    """Read browser events and add them to the event queue.
    Args:
        event_q: A queue for adding window events.
        terminate_event: An event to signal the termination of the process.
        recording_timestamp: The timestamp of the recording.
    """
    utils.configure_logging(logger, LOG_LEVEL)
    utils.set_start_time(recording_timestamp)
    logger.info("starting")
    conn = sockets.create_client_connection(config.SOCKET_PORT)
    while not terminate_event.is_set():
        try:
            if conn.closed:
                conn = sockets.create_client_connection(config.SOCKET_PORT)
            else:
                logger.info("Waiting for message...")
                msg = conn.recv()
                logger.info(f"{msg=}")

            if msg is not None:
                logger.info("Received message.")
                browser_data = msg
                logger.debug("queuing browser event for writing")
                event_q.put(
                    Event(
                        utils.get_timestamp(),
                        "browser",
                        browser_data,
                    )
                )
            else:
                logger.info("No message received or received None Type Message.")
        except EOFError as exc:
            logger.warning("Connection closed.")
            logger.warning(exc)
            break
            #     while True:
            #         try:
            #             conn = establish_connection()
            #             break
            #         except Exception as exc:
            #             logger.warning(f"Failed to reconnect: {exc}")
            #             time.sleep(config.SOCKET_RETRY_INTERVAL)
            # except Exception as exc:
            #     logger.warning(f"Error during communication: {exc}")
            #     time.sleep(config.SOCKET_RETRY_INTERVAL)
    # if conn:
    #     conn.close()

    logger.info("done")


@utils.trace(logger)
def performance_stats_writer(
    perf_q: sq.SynchronizedQueue,
    recording: Recording,
    terminate_processing: multiprocessing.Event,
    started_counter: multiprocessing.Value,
) -> None:
    """Write performance stats to the database.

    Each entry includes the event type, start time, and end time.

    Args:
        perf_q: A queue for collecting performance data.
        recording: The recording object.
        terminate_processing: An event to signal the termination of the process.
        started_counter: Value to increment once started.
    """
    utils.set_start_time(recording.timestamp)

    logger.info("Performance stats writer starting")
    signal.signal(signal.SIGINT, signal.SIG_IGN)
    started = False
    session = crud.get_new_session(read_and_write=True)
    while not terminate_processing.is_set() or not perf_q.empty():
        if not started:
            with started_counter.get_lock():
                started_counter.value += 1
            started = True
        try:
            event_type, start_time, end_time = perf_q.get_nowait()
        except queue.Empty:
            continue

        crud.insert_perf_stat(
            session,
            recording,
            event_type,
            start_time,
            end_time,
        )
    logger.info("Performance stats writer done")


def memory_writer(
    recording: Recording,
    terminate_processing: multiprocessing.Event,
    record_pid: int,
    started_counter: multiprocessing.Value,
) -> None:
    """Writes memory usage statistics to the database.

    Args:
        recording (Recording): The recording object.
        terminate_processing (multiprocessing.Event): The event used to terminate
          the process.
        record_pid (int): The process ID to monitor memory usage for.
        started_counter: Value to increment once started.

    Returns:
        None
    """
    utils.set_start_time(recording.timestamp)

    logger.info("Memory writer starting")
    signal.signal(signal.SIGINT, signal.SIG_IGN)
    process = psutil.Process(record_pid)

    started = False
    session = crud.get_new_session(read_and_write=True)
    while not terminate_processing.is_set():
        if not started:
            with started_counter.get_lock():
                started_counter.value += 1
            started = True
        memory_usage_bytes = 0

        memory_info = process.memory_info()
        rss = memory_info.rss  # Resident Set Size: non-swapped physical memory
        memory_usage_bytes += rss

        for child in process.children(recursive=True):
            # after ctrl+c, children may terminate before the next line
            try:
                child_memory_info = child.memory_info()
            except psutil.NoSuchProcess:
                continue
            child_rss = child_memory_info.rss
            rss += child_rss

        timestamp = utils.get_timestamp()

        crud.insert_memory_stat(
            session,
            recording,
            rss,
            timestamp,
        )
    logger.info("Memory writer done")


@utils.trace(logger)
def create_recording(
    task_description: str,
) -> dict[str, Any]:
    """Create a new recording entry in the database.

    Args:
        task_description: A text description of the task being recorded.

    Returns:
        The newly created Recording object.
    """
    timestamp = utils.set_start_time()
    monitor_width, monitor_height = utils.get_monitor_dims()
    double_click_distance_pixels = utils.get_double_click_distance_pixels()
    double_click_interval_seconds = utils.get_double_click_interval_seconds()
    recording_data = {
        # TODO: rename
        "timestamp": timestamp,
        "monitor_width": monitor_width,
        "monitor_height": monitor_height,
        "double_click_distance_pixels": double_click_distance_pixels,
        "double_click_interval_seconds": double_click_interval_seconds,
        "platform": sys.platform,
        "task_description": task_description,
        "config": config.model_dump(obfuscated=True),
    }
    session = crud.get_new_session(read_and_write=True)
    recording = crud.insert_recording(session, recording_data)
    logger.info(f"{recording=}")
    return recording


def read_keyboard_events(
    event_q: queue.Queue,
    terminate_processing: multiprocessing.Event,
    recording: Recording,
    started_counter: multiprocessing.Value,
) -> None:
    """Reads keyboard events and adds them to the event queue.

    Args:
        event_q (queue.Queue): The event queue to add the keyboard events to.
        terminate_processing (multiprocessing.Event): The event to signal termination
          of event reading.
        recording (Recording): The recording object.
        started_counter: Value to increment once started.

    Returns:
        None
    """
    # create list of indices for sequence detection
    # one index for each stop sequence in STOP_SEQUENCES
    stop_sequence_indices = [0 for _ in STOP_SEQUENCES]

    def on_press(
        event_q: queue.Queue,
        key: keyboard.Key | keyboard.KeyCode,
        injected: bool,
    ) -> None:
        """Event handler for key press events.

        Args:
            event_q (queue.Queue): The event queue for processing key events.
            key (keyboard.KeyboardEvent): The key event object representing
              the pressed key.
            injected (bool): A flag indicating whether the key event was injected.

        Returns:
            None
        """
        canonical_key = keyboard_listener.canonical(key)
        logger.debug(f"{key=} {injected=} {canonical_key=}")
        if not injected:
            handle_key(event_q, "press", key, canonical_key)

        # stop sequence code
        nonlocal stop_sequence_indices
        global stop_sequence_detected
        canonical_key_name = getattr(canonical_key, "name", None)

        for i in range(0, len(STOP_SEQUENCES)):
            # check each stop sequence
            stop_sequence = STOP_SEQUENCES[i]
            # stop_sequence_indices[i] is the index for this stop sequence
            # get canonical KeyCode of current letter in this sequence
            canonical_sequence = keyboard_listener.canonical(
                keyboard.KeyCode.from_char(stop_sequence[stop_sequence_indices[i]])
            )

            # Check if the pressed key matches the current key in this sequence
            if (
                canonical_key == canonical_sequence
                or canonical_key_name == stop_sequence[stop_sequence_indices[i]]
            ):
                # increment this index
                stop_sequence_indices[i] += 1
            else:
                # Reset index since pressed key doesn't match sequence key
                stop_sequence_indices[i] = 0

            # Check if the entire sequence has been entered correctly
            if stop_sequence_indices[i] == len(stop_sequence):
                logger.info("Stop sequence entered! Stopping recording now.")
                stop_sequence_detected = True

    def on_release(
        event_q: queue.Queue,
        key: keyboard.Key | keyboard.KeyCode,
        injected: bool,
    ) -> None:
        """Event handler for key release events.

        Args:
            event_q (queue.Queue): The event queue for processing key events.
            key (keyboard.KeyboardEvent): The key event object representing
              the released key.
            injected (bool): A flag indicating whether the key event was injected.

        Returns:
            None
        """
        canonical_key = keyboard_listener.canonical(key)
        logger.debug(f"{key=} {injected=} {canonical_key=}")
        if not injected:
            handle_key(event_q, "release", key, canonical_key)

    utils.set_start_time(recording.timestamp)

    keyboard_listener = keyboard.Listener(
        on_press=partial(on_press, event_q),
        on_release=partial(on_release, event_q),
    )
    keyboard_listener.start()

    # NOTE: listener may not have actually started by now
    # TODO: handle race condition, e.g. by sending synthetic events from main thread
    with started_counter.get_lock():
        started_counter.value += 1

    terminate_processing.wait()
    keyboard_listener.stop()


def read_mouse_events(
    event_q: queue.Queue,
    terminate_processing: multiprocessing.Event,
    recording: Recording,
    started_counter: multiprocessing.Value,
) -> None:
    """Reads mouse events and adds them to the event queue.

    Args:
        event_q: The event queue to add the mouse events to.
        terminate_processing: The event to signal termination of event reading.
        recording: The recording object.
        started_counter: Value to increment once started.

    Returns:
        None
    """
    utils.set_start_time(recording.timestamp)

    mouse_listener = mouse.Listener(
        on_move=partial(on_move, event_q),
        on_click=partial(on_click, event_q),
        on_scroll=partial(on_scroll, event_q),
    )
    mouse_listener.start()

    # NOTE: listener may not have actually started by now
    # TODO: handle race condition, e.g. by sending synthetic events from main thread
    with started_counter.get_lock():
        started_counter.value += 1

    terminate_processing.wait()
    mouse_listener.stop()


def record_audio(
    recording: Recording,
    terminate_processing: multiprocessing.Event,
    started_counter: multiprocessing.Value,
) -> None:
    """Record audio narration during the recording and store data in database.

    Args:
        recording: The recording object.
        terminate_processing: An event to signal the termination of the process.
        started_counter: Value to increment once started.
    """
    utils.configure_logging(logger, LOG_LEVEL)
    utils.set_start_time(recording.timestamp)

    signal.signal(signal.SIGINT, signal.SIG_IGN)

    audio_frames = []  # to store audio frames

    def audio_callback(
        indata: np.ndarray, frames: int, time: Any, status: sounddevice.CallbackFlags
    ) -> None:
        """Callback function used when new audio frames are recorded.

        Note: time is of type cffi.FFI.CData, but since we don't use this argument
        and we also don't use the cffi library, the Any type annotation is used.
        """
        # called whenever there is new audio frames
        audio_frames.append(indata.copy())

    # open InputStream and start recording while ActionEvents are recorded
    audio_stream = sounddevice.InputStream(
        callback=audio_callback, samplerate=16000, channels=1
    )
    logger.info("Audio recording started.")
    start_timestamp = utils.get_timestamp()
    audio_stream.start()

    # NOTE: listener may not have actually started by now
    # TODO: handle race condition, e.g. by sending synthetic events from main thread
    with started_counter.get_lock():
        started_counter.value += 1

    terminate_processing.wait()
    audio_stream.stop()
    audio_stream.close()

    # Concatenate into one Numpy array
    concatenated_audio = np.concatenate(audio_frames, axis=0)
    # convert concatenated_audio to format expected by whisper
    converted_audio = concatenated_audio.flatten().astype(np.float32)

    # Convert audio to text using OpenAI's Whisper
    logger.info("Transcribing audio...")
    model = whisper.load_model("base")
    result_info = model.transcribe(converted_audio, word_timestamps=True, fp16=False)
    logger.info(f"The narrated text is: {result_info['text']}")
    # empty word_list if the user didn't say anything
    word_list = []
    # segments could be empty
    if len(result_info["segments"]) > 0:
        # there won't be a 'words' list if the user didn't say anything
        if "words" in result_info["segments"][0]:
            word_list = result_info["segments"][0]["words"]

    # compress and convert to bytes to save to database
    logger.info(
        "Size of uncompressed audio data: {} bytes".format(converted_audio.nbytes)
    )
    # Create an in-memory file-like object
    file_obj = io.BytesIO()
    # Write the audio data using lossless compression
    soundfile.write(
        file_obj, converted_audio, int(audio_stream.samplerate), format="FLAC"
    )
    # Get the compressed audio data as bytes
    compressed_audio_bytes = file_obj.getvalue()

    logger.info(
        "Size of compressed audio data: {} bytes".format(len(compressed_audio_bytes))
    )

    file_obj.close()

    # To decompress the audio and restore it to its original form:
    # restored_audio, restored_samplerate = sf.read(
    # io.BytesIO(compressed_audio_bytes))

    with crud.get_new_session(read_and_write=True) as session:
        # Create AudioInfo entry
        crud.insert_audio_info(
            session,
            compressed_audio_bytes,
            result_info["text"],
            recording,
            start_timestamp,
            int(audio_stream.samplerate),
            word_list,
        )


@logger.catch
@utils.trace(logger)
def record(
    task_description: str,
    # these should be Event | None, but this raises:
    #   TypeError: unsupported operand type(s) for |: 'method' and 'NoneType'
    # type(multiprocessing.Event) appears to be <class 'method'>
    # TODO: fix this
    terminate_processing: multiprocessing.Event = None,
    terminate_recording: multiprocessing.Event = None,
    status_pipe: multiprocessing.connection.Connection | None = None,
    log_memory: bool = config.LOG_MEMORY,
) -> None:
    """Record Screenshots/ActionEvents/WindowEvents.

    Args:
        task_description: A text description of the task to be recorded.
        terminate_processing: An event to signal the termination of the events
        processing.
        terminate_recording: An event to signal the termination of the recording.
        status_pipe: A connection to communicate recording status.
        log_memory: Whether to log memory usage.
    """
    utils.configure_logging(logger, LOG_LEVEL)

    assert config.RECORD_VIDEO or config.RECORD_IMAGES, (
        config.RECORD_VIDEO,
        config.RECORD_IMAGES,
    )

    if not crud.acquire_db_lock():
        logger.error("Failed to acquire DB lock")
        return

    # logically it makes sense to communicate from here, but when running
    # from the tray it takes too long
    # TODO: fix this
    # if status_pipe:
    #    status_pipe.send({"type": "record.starting"})

    logger.info(f"{task_description=}")

    recording = create_recording(task_description)
    recording_timestamp = recording.timestamp

    event_q = queue.Queue()
    screen_write_q = sq.SynchronizedQueue()
    action_write_q = sq.SynchronizedQueue()
    window_write_q = sq.SynchronizedQueue()
    browser_write_q = sq.SynchronizedQueue()
    video_write_q = sq.SynchronizedQueue()
    # TODO: save write times to DB; display performance plot in visualize.py
    perf_q = sq.SynchronizedQueue()
    if terminate_processing is None:
        terminate_processing = multiprocessing.Event()
    started_counter = multiprocessing.Value("i", 0)
    expected_starts = 9

    window_event_reader = threading.Thread(
        target=read_window_events,
        args=(event_q, terminate_processing, recording, started_counter),
    )
    window_event_reader.start()
    
    browser_event_reader = threading.Thread(
        target=read_browser_events,
        args=(event_q, terminate_event, recording_timestamp),
    )
    browser_event_reader.start()

    screen_event_reader = threading.Thread(
        target=read_screen_events,
        args=(event_q, terminate_processing, recording, started_counter),
    )
    screen_event_reader.start()

    keyboard_event_reader = threading.Thread(
        target=read_keyboard_events,
        args=(event_q, terminate_processing, recording, started_counter),
    )
    keyboard_event_reader.start()

    mouse_event_reader = threading.Thread(
        target=read_mouse_events,
        args=(event_q, terminate_processing, recording, started_counter),
    )
    mouse_event_reader.start()

    num_action_events = multiprocessing.Value("i", 0)
    num_screen_events = multiprocessing.Value("i", 0)
    num_window_events = multiprocessing.Value("i", 0)
    num_browser_events = multiprocessing.Value("i", 0)
    num_video_events = multiprocessing.Value("i", 0)

    event_processor = threading.Thread(
        target=process_events,
        args=(
            event_q,
            screen_write_q,
            action_write_q,
            window_write_q,
            browser_write_q,
            video_write_q,
            perf_q,
            recording,
            terminate_processing,
            started_counter,
            num_screen_events,
            num_action_events,
            num_window_events,
            num_video_events,
        ),
    )
    event_processor.start()

    screen_event_writer = multiprocessing.Process(
        target=write_events,
        args=(
            "screen",
            write_screen_event,
            screen_write_q,
            num_screen_events,
            perf_q,
            recording,
            terminate_processing,
            started_counter,
        ),
    )
    screen_event_writer.start()
    
    browser_event_writer = multiprocessing.Process(
        target=write_events,
        args=(
            "browser",
            write_browser_event,
            browser_write_q,
            perf_q,
            recording_timestamp,
            terminate_event,
            term_pipe_child_action,
        ),
    )
    browser_event_writer.start()

    action_event_writer = multiprocessing.Process(
        target=write_events,
        args=(
            "action",
            write_action_event,
            action_write_q,
            num_action_events,
            perf_q,
            recording,
            terminate_processing,
            started_counter,
        ),
    )
    action_event_writer.start()

    window_event_writer = multiprocessing.Process(
        target=write_events,
        args=(
            "window",
            write_window_event,
            window_write_q,
            num_window_events,
            perf_q,
            recording,
            terminate_processing,
            started_counter,
        ),
    )
    window_event_writer.start()

    if config.RECORD_VIDEO:
        expected_starts += 1
        video_writer = multiprocessing.Process(
            target=write_events,
            args=(
                "screen",
                write_video_event,
                video_write_q,
                num_video_events,
                perf_q,
                recording,
                terminate_processing,
                started_counter,
                video_pre_callback,
                video_post_callback,
                "(video)",
            ),
        )
        video_writer.start()

    if config.RECORD_AUDIO:
        expected_starts += 1
        audio_recorder = multiprocessing.Process(
            target=record_audio,
            args=(
                recording,
                terminate_processing,
                started_counter,
            ),
        )
        audio_recorder.start()

    terminate_perf_event = multiprocessing.Event()
    perf_stat_writer = multiprocessing.Process(
        target=performance_stats_writer,
        args=(
            perf_q,
            recording,
            terminate_perf_event,
            started_counter,
        ),
    )
    perf_stat_writer.start()

    if PLOT_PERFORMANCE:
        expected_starts += 1
        record_pid = os.getpid()
        mem_plotter = multiprocessing.Process(
            target=memory_writer,
            args=(
                recording,
                terminate_perf_event,
                record_pid,
                started_counter,
            ),
        )
        mem_plotter.start()

    if log_memory:
        performance_snapshots = []
        _tracker = tracker.SummaryTracker()
        tracemalloc.start()
        collect_stats(performance_snapshots)

    # TODO: discard events until everything is ready

    # Wait for all to signal they've started
    while True:
        if started_counter.value >= expected_starts:
            break
        time.sleep(0.1)  # Sleep to reduce busy waiting
    for _ in range(5):
        logger.info("*" * 40)
    if status_pipe:
        status_pipe.send({"type": "record.started"})
    logger.info("All readers and writers have started. Waiting for input events...")

    global stop_sequence_detected

    try:
        while not (stop_sequence_detected or terminate_processing.is_set()):
            time.sleep(1)

        terminate_processing.set()
    except KeyboardInterrupt:
        terminate_processing.set()

    if status_pipe:
        status_pipe.send({"type": "record.stopping"})

    if log_memory:
        collect_stats(performance_snapshots)
        log_memory_usage(_tracker, performance_snapshots)
        
    term_pipe_parent_browser.send(browser_write_q.qsize())

    logger.info("joining...")
    keyboard_event_reader.join()
    mouse_event_reader.join()
    screen_event_reader.join()
    window_event_reader.join()
    browser_event_reader.join()
    event_processor.join()
    screen_event_writer.join()
    action_event_writer.join()
    window_event_writer.join()
    browser_event_writer.join()
    if config.RECORD_VIDEO:
        video_writer.join()
    if config.RECORD_AUDIO:
        audio_recorder.join()
    terminate_perf_event.set()

    if PLOT_PERFORMANCE:
        mem_plotter.join()
        plotting.plot_performance(recording)

    logger.info(f"Saved {recording_timestamp=}")

    with crud.get_new_session(read_and_write=True) as session:
        crud.post_process_events(session, recording)

    if terminate_recording is not None:
        terminate_recording.set()

    # TODO: consolidate terminate_recording and status_pipe
    if status_pipe:
        status_pipe.send({"type": "record.stopped"})

    crud.release_db_lock()


# Entry point
def start() -> None:
    """Starts the recording process."""
    fire.Fire(record)


if __name__ == "__main__":
    fire.Fire(record)<|MERGE_RESOLUTION|>--- conflicted
+++ resolved
@@ -37,11 +37,7 @@
 import soundfile
 import whisper
 
-<<<<<<< HEAD
-from openadapt import utils, video, window, sockets
-=======
 from openadapt import plotting, utils, video, window
->>>>>>> 835bb171
 from openadapt.config import config
 from openadapt.db import crud
 from openadapt.extensions import synchronized_queue as sq

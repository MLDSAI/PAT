"""Replay recorded events.

Usage:
python openadapt/replay.py <strategy_name> [--timestamp=<timestamp>]

Arguments:
strategy_name Name of the replay strategy to use.

Options:
--timestamp=<timestamp> Timestamp of the recording to replay.

"""

from typing import Union

from loguru import logger
import fire

from openadapt import crud, utils

LOG_LEVEL = "INFO"

<<<<<<< HEAD

def replay(strategy_name: str, timestamp: Union[str, None] = None) -> None:
    """Replay recorded events using the specified strategy.

    Args:
        strategy_name: Name of the replay strategy to use.
        timestamp: Timestamp of the recording to replay.
    """
=======
@logger.catch
def replay(
    strategy_name: str,
    timestamp: Union[str, None] = None,
):
>>>>>>> 750cf1d3
    utils.configure_logging(logger, LOG_LEVEL)

    if timestamp:
        recording = crud.get_recording(timestamp)
    else:
        recording = crud.get_latest_recording()
    logger.debug(f"{recording=}")
    assert recording, "No recording found"

    logger.info(f"{strategy_name=}")

    strategy_class_by_name = utils.get_strategy_class_by_name()
    if strategy_name not in strategy_class_by_name:
        strategy_names = [
            name
            for name in strategy_class_by_name.keys()
            if not name.lower().endswith("mixin")
        ]
        available_strategies = ", ".join(strategy_names)
        raise ValueError(f"Invalid {strategy_name=}; {available_strategies=}")

    strategy_class = strategy_class_by_name[strategy_name]
    logger.info(f"{strategy_class=}")

    strategy = strategy_class(recording)
    logger.info(f"{strategy=}")

    strategy.run()


# Entry point
def start() -> None:
    """Starts the replay."""
    fire.Fire(replay)


if __name__ == "__main__":
    fire.Fire(replay)<|MERGE_RESOLUTION|>--- conflicted
+++ resolved
@@ -20,8 +20,7 @@
 
 LOG_LEVEL = "INFO"
 
-<<<<<<< HEAD
-
+@logger.catch
 def replay(strategy_name: str, timestamp: Union[str, None] = None) -> None:
     """Replay recorded events using the specified strategy.
 
@@ -29,13 +28,6 @@
         strategy_name: Name of the replay strategy to use.
         timestamp: Timestamp of the recording to replay.
     """
-=======
-@logger.catch
-def replay(
-    strategy_name: str,
-    timestamp: Union[str, None] = None,
-):
->>>>>>> 750cf1d3
     utils.configure_logging(logger, LOG_LEVEL)
 
     if timestamp:

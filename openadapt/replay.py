--- conflicted
+++ resolved
@@ -23,21 +23,11 @@
 
 
 @logger.catch
-<<<<<<< HEAD
 def replay(
     strategy_name: str,
     timestamp: Union[str, None] = None,
     recording: Recording = None,
-):
-=======
-def replay(strategy_name: str, timestamp: Union[str, None] = None) -> None:
-    """Replay recorded events using the specified strategy.
-
-    Args:
-        strategy_name: Name of the replay strategy to use.
-        timestamp: Timestamp of the recording to replay.
-    """
->>>>>>> c8159242
+) -> None:
     utils.configure_logging(logger, LOG_LEVEL)
 
     if timestamp and recording is None:

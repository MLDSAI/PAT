--- conflicted
+++ resolved
@@ -68,14 +68,9 @@
         Quartz.kCGNullWindowID,
     )
     active_windows_info = [
-<<<<<<< HEAD
-        win for win in windows
-        if (win['kCGWindowLayer'] == 0 and win['kCGWindowOwnerName'] != 'Window Server')
-=======
         win
         for win in windows
         if win["kCGWindowLayer"] == 0 and win["kCGWindowOwnerName"] != "Window Server"
->>>>>>> c8159242
     ]
     active_window_info = active_windows_info[0]
     return active_window_info

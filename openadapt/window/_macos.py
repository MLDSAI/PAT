--- conflicted
+++ resolved
@@ -1,15 +1,15 @@
 from pprint import pprint
 from typing import Any, Literal, Union
 import pickle
+import plistlib
+import re
 
 from loguru import logger
 import AppKit
 import ApplicationServices
 import atomacos
+import Foundation
 import Quartz
-import Foundation
-import re
-import plistlib
 
 
 def get_active_window_state() -> dict | None:
@@ -67,11 +67,7 @@
         ),
         Quartz.kCGNullWindowID,
     )
-<<<<<<< HEAD
-    active_windows_info = [win for win in windows if win["kCGWindowLayer"] == 0]
-=======
     active_windows_info = [win for win in windows if win["kCGWindowLayer"] == 0 and win["kCGWindowOwnerName"] != "Window Server"]
->>>>>>> 74e4af42
     active_window_info = active_windows_info[0]
     return active_window_info
 
@@ -88,14 +84,7 @@
     """
     pid = window_meta["kCGWindowOwnerPID"]
     app_ref = ApplicationServices.AXUIElementCreateApplication(pid)
-<<<<<<< HEAD
-    (
-        error_code,
-        window,
-    ) = ApplicationServices.AXUIElementCopyAttributeValue(
-=======
     error_code, window = ApplicationServices.AXUIElementCopyAttributeValue(
->>>>>>> 74e4af42
         app_ref, "AXFocusedWindow", None
     )
     if error_code:
@@ -151,16 +140,6 @@
                 state[k] = _state
         return state
     else:
-<<<<<<< HEAD
-        (
-            error_code,
-            attr_names,
-        ) = ApplicationServices.AXUIElementCopyAttributeNames(element, None)
-        if attr_names:
-            state = {}
-            for attr_name in attr_names:
-                # Don't traverse back up for WindowEvents:
-=======
         error_code, attr_names = ApplicationServices.AXUIElementCopyAttributeNames(
             element, None
         )
@@ -171,7 +150,6 @@
                     continue
                 # don't traverse back up
                 # for WindowEvents:
->>>>>>> 74e4af42
                 if "parent" in attr_name.lower():
                     continue
                 # For ActionEvents:
@@ -187,15 +165,10 @@
                     None,
                 )
 
-<<<<<<< HEAD
-                # For ActionEvents:
-                if attr_name == "AXRole" and "application" in attr_val.lower():
-=======
                 # for ActionEvents
                 if attr_val is not None and (
                     attr_name == "AXRole" and "application" in attr_val.lower()
                 ):
->>>>>>> 74e4af42
                     continue
 
                 _state = dump_state(attr_val, elements)

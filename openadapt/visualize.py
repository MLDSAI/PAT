"""Implements visualization utilities for OpenAdapt."""

from pprint import pformat
from threading import Timer
import html
import os
import string

from bokeh.io import output_file, show
from bokeh.layouts import layout, row
from bokeh.models.widgets import Div
from loguru import logger

from openadapt.build_utils import redirect_stdout_stderr

with redirect_stdout_stderr():
    from tqdm import tqdm
    import fire

from openadapt import video
from openadapt.config import RECORDING_DIR_PATH, config
from openadapt.db import crud
from openadapt.events import get_events
from openadapt.models import Recording
from openadapt.utils import (
    EMPTY,
    compute_diff,
    configure_logging,
    display_event,
    evenly_spaced,
    image2utf8,
    row2dict,
    rows2dicts,
)

SCRUB = config.SCRUB_ENABLED

LOG_LEVEL = "INFO"
MAX_EVENTS = None
MAX_TABLE_CHILDREN = 5
MAX_TABLE_STR_LEN = 1024
PROCESS_EVENTS = True
IMG_WIDTH_PCT = 60


def recursive_len(lst: list, key: str) -> int:
    """Calculate the recursive length of a list based on a key.

    Args:
        lst (list): The list to calculate the length of.
        key: The key to access the sublists.

    Returns:
        int: The recursive length of the list.
    """
    try:
        _len = len(lst)
    except TypeError:
        return 0
    for obj in lst:
        try:
            _len += recursive_len(obj.get(key), key)
        except AttributeError:
            continue
    return _len


def format_key(key: str, value: list) -> str:
    """Format a key and value for display.

    Args:
        key: The key to format.
        value: The value associated with the key.

    Returns:
        str: The formatted key and value.
    """
    if isinstance(value, list):
        return f"{key} ({len(value)}; {recursive_len(value, key)})"
    else:
        return key


def indicate_missing(some: list, every: list, indicator: str) -> list:
    """Indicate missing elements in a list.

    Args:
        some (list): The list with potentially missing elements.
        every (list): The reference list with all elements.
        indicator (str): The indicator to use for missing elements.

    Returns:
        list: The list with indicators for missing elements.
    """
    rval = []
    some_idx = 0
    every_idx = 0
    while some_idx < len(some):
        skipped = False
        while some[some_idx] != every[every_idx]:
            every_idx += 1
            skipped = True
        if skipped:
            rval.append(indicator)
        rval.append(some[some_idx])
        some_idx += 1
        every_idx += 1
    return rval


def dict2html(
    obj: dict,
    max_children: int = MAX_TABLE_CHILDREN,
    max_len: int = MAX_TABLE_STR_LEN,
) -> str:
    """Convert a dictionary to an HTML representation.

    Args:
        obj (dict): The dictionary to convert.
        max_children (int): The maximum number of child elements to display in a table.
        max_len (int): The maximum length of a string value in the HTML representation.

    Returns:
        str: The HTML representation of the dictionary.
    """
    if isinstance(obj, list):
        children = [dict2html(value, max_children) for value in obj]
        if max_children is not None and len(children) > max_children:
            all_children = children
            children = evenly_spaced(children, max_children)
            children = indicate_missing(children, all_children, "...")
        html_str = "\n".join(children)
    elif isinstance(obj, dict):
        rows_html = "\n".join([f"""
                <tr>
                    <th>{format_key(key, value)}</th>
                    <td>{dict2html(value, max_children)}</td>
                </tr>
            """ for key, value in obj.items() if value not in EMPTY])
        html_str = f"<table>{rows_html}</table>"
    else:
        html_str = html.escape(str(obj))
        if len(html_str) > max_len:
            n = max_len // 2
            head = html_str[:n]
            tail = html_str[-n:]
            snipped = html_str[n:-n]
            middle = f"<br/>...<i>(snipped {len(snipped):,})...</i><br/>"
            html_str = head + middle + tail
    return html_str


@logger.catch
def main(
    recording: Recording = None,
    recording_id: int = None,
    diff_video: bool = False,
    cleanup: bool = True,
) -> bool:
    """Visualize a recording.

    Args:
        recording (Recording, optional): The recording to visualize.
        recording_id (int, optional): The ID of the recording to visualize.
        diff_video (bool): Whether to diff Screenshots against video frames.
        cleanup (bool): Whether to remove the HTML file after it is displayed.

    Returns:
        bool: True if visualization was successful, None otherwise.
    """
    configure_logging(logger, LOG_LEVEL)

    assert not all([recording, recording_id]), "Only one may be specified."

<<<<<<< HEAD
    session = crud.get_new_session(read_only=True)

    if recording_timestamp:
        recording = crud.get_recording(session, recording_timestamp)
=======
    if recording_id:
        recording = crud.get_recording_by_id(recording_id)
>>>>>>> b438c9cf
    elif recording is None:
        recording = crud.get_latest_recording(session)
    if SCRUB:
        from openadapt.privacy.providers.presidio import PresidioScrubbingProvider

        scrub = PresidioScrubbingProvider()
        scrub.scrub_text(recording.task_description)
    logger.info(f"{recording=}")
    logger.info(f"{diff_video=}")

    if diff_video:
        assert recording.config[
            "RECORD_VIDEO"
        ], "Can't diff video against images because video was not saved."
        assert recording.config[
            "RECORD_IMAGES"
        ], "Can't diff video against images because images were not saved."

    meta = {}
    action_events = get_events(session, recording, process=PROCESS_EVENTS, meta=meta)
    event_dicts = rows2dicts(action_events)

    if SCRUB:
        event_dicts = scrub.scrub_list_dicts(event_dicts)
    logger.info(f"event_dicts=\n{pformat(event_dicts)}")

    recording_dict = row2dict(recording)
    if SCRUB:
        recording_dict = scrub.scrub_dict(recording_dict)

    CSS = string.Template("""
        table {
            outline: 1px solid black;
        }
        table th {
            vertical-align: top;
        }
        .screenshot img {
            display: none;
            width: ${IMG_WIDTH_PCT}vw;
        }
        .screenshot img:nth-child(1) {
            display: block;
        }

        .screenshot:hover img:nth-child(1) {
            display: none;
        }
        .screenshot:hover img:nth-child(2) {
            display: block;
        }
        .screenshot:hover img:nth-child(3) {
            display: none;
        }

        .screenshot:active img:nth-child(1) {
            display: none;
        }
        .screenshot:active img:nth-child(2) {
            display: none;
        }
        .screenshot:active img:nth-child(3) {
            display: block;
        }
    """).substitute(
        IMG_WIDTH_PCT=IMG_WIDTH_PCT,
    )

    rows = [
        row(
            Div(
                text=f"<style>{CSS}</style>",
            ),
        ),
        row(
            Div(
                text=f"{dict2html(recording_dict)}",
            ),
        ),
        row(
            Div(
                text=f"{dict2html(meta)}",
                width_policy="max",
            ),
        ),
    ]
    logger.info(f"{len(action_events)=}")

    if diff_video:
        video_file_path = video.get_video_file_path(recording.timestamp)
        timestamps = [
            action_event.screenshot.timestamp - recording.video_start_time
            for action_event in action_events
        ]
        frames = video.extract_frames(video_file_path, timestamps)

    num_events = (
        min(MAX_EVENTS, len(action_events))
        if MAX_EVENTS is not None
        else len(action_events)
    )
    with redirect_stdout_stderr():
        with tqdm(
            total=num_events,
            desc="Preparing HTML",
            unit="event",
            colour="green",
            dynamic_ncols=True,
        ) as progress:
            for idx, action_event in enumerate(action_events):
                if idx == MAX_EVENTS:
                    break

                try:
                    image = display_event(action_event)
                except TypeError as exc:
                    # https://github.com/moses-palmer/pynput/issues/481
                    logger.warning(exc)
                    continue

                if diff_video:
                    frame_image = frames[idx]
                    diff_image = compute_diff(
                        frame_image, action_event.screenshot.image
                    )

                    # TODO: rename
                    diff = frame_image
                    mask = diff_image
                else:
                    diff = display_event(action_event, diff=True)
                    mask = action_event.screenshot.diff_mask

                if SCRUB:
                    image = scrub.scrub_image(image)
                    diff = scrub.scrub_image(diff)
                    mask = scrub.scrub_image(mask)

                image_utf8 = image2utf8(image)
                diff_utf8 = image2utf8(diff)
                mask_utf8 = image2utf8(mask)
                width, height = image.size

                action_event_dict = row2dict(action_event)
                window_event_dict = row2dict(action_event.window_event)

                if SCRUB:
                    action_event_dict = scrub.scrub_dict(action_event_dict)
                    window_event_dict = scrub.scrub_dict(window_event_dict)

                rows.append(
                    [
                        row(
                            Div(
                                text=f"""
                                <div class="screenshot">
                                    <img
                                        src="{image_utf8}"
                                        style="
                                            aspect-ratio: {width}/{height};
                                        "
                                    >
                                    <img
                                        src="{diff_utf8}"
                                        style="
                                            aspect-ratio: {width}/{height};
                                        "
                                    >
                                    <img
                                        src="{mask_utf8}"
                                        style="
                                            aspect-ratio: {width}/{height};
                                        "
                                    >
                                </div>
                                <table>
                                    {dict2html(window_event_dict , None)}
                                </table>
                            """,
                            ),
                            Div(text=f"""
                                <table>
                                    {dict2html(action_event_dict)}
                                </table>
                            """),
                        ),
                    ]
                )

                progress.update()

            progress.close()

    title = f"recording-{recording.id}"

    fname_out = RECORDING_DIR_PATH / f"recording-{recording.id}.html"
    logger.info(f"{fname_out=}")
    os.makedirs(RECORDING_DIR_PATH, exist_ok=True)
    output_file(fname_out, title=title)

    result = show(  # noqa: F841
        layout(
            rows,
        )
    )

    def _cleanup() -> None:
        os.remove(fname_out)
        removed = not os.path.exists(fname_out)
        logger.info(f"{removed=}")

    if cleanup:
        Timer(1, _cleanup).start()
    return True


if __name__ == "__main__":
    fire.Fire(main)<|MERGE_RESOLUTION|>--- conflicted
+++ resolved
@@ -172,15 +172,10 @@
 
     assert not all([recording, recording_id]), "Only one may be specified."
 
-<<<<<<< HEAD
     session = crud.get_new_session(read_only=True)
 
-    if recording_timestamp:
-        recording = crud.get_recording(session, recording_timestamp)
-=======
     if recording_id:
-        recording = crud.get_recording_by_id(recording_id)
->>>>>>> b438c9cf
+        recording = crud.get_recording_by_id(session, recording_id)
     elif recording is None:
         recording = crud.get_latest_recording(session)
     if SCRUB:

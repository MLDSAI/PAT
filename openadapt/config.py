<<<<<<< HEAD
from dotenv import find_dotenv, load_dotenv
from loguru import logger
=======
"""Script containing configurations for the openadapt application.

Usage:

    from openadapt import config
    ...
    config.<setting>
    ...

"""

>>>>>>> 6a77a3ad
import multiprocessing
import os
import pathlib

ROOT_DIRPATH = pathlib.Path(__file__).parent.parent.resolve()
ZIPPED_RECORDING_FOLDER_PATH = ROOT_DIRPATH / "data" / "zipped"

ENV_FILE_PATH = (ROOT_DIRPATH / ".env").resolve()
logger.info(f"{ENV_FILE_PATH=}")
dotenv_file = find_dotenv()
load_dotenv(dotenv_file)


def read_env_file(file_path):
    """Read the contents of an environment file.

    Args:
        file_path (str): The path to the environment file.

    Returns:
        dict: A dictionary containing the environment variables and their values.
    """
    env_vars = {}
    with open(file_path, "r") as f:
        for line in f:
            line = line.strip()
            if line and not line.startswith("#"):
                key, value = line.split("=", 1)
                env_vars[key] = value.strip('"')
    return env_vars


env_file_path = ".env"
env_vars = read_env_file(env_file_path)

DB_FNAME = env_vars.get("DB_FNAME")


def set_db_url(db_fname):
    """Set the database URL based on the given database file name.

    Args:
        db_fname (str): The database file name.
    """
    global DB_FNAME, DB_FPATH, DB_URL
    DB_FNAME = db_fname
    DB_FPATH = ROOT_DIRPATH / DB_FNAME
    DB_URL = f"sqlite:///{DB_FPATH}"
    logger.info(f"{DB_URL=}")


_DEFAULTS = {
    "CACHE_DIR_PATH": ".cache",
    "CACHE_ENABLED": True,
    "CACHE_VERBOSITY": 0,
    "DB_ECHO": False,
    "DB_FNAME": DB_FNAME,
    "OPENAI_API_KEY": "<set your api key in .env>",
<<<<<<< HEAD
=======
    # "OPENAI_MODEL_NAME": "gpt-4",
>>>>>>> 6a77a3ad
    "OPENAI_MODEL_NAME": "gpt-3.5-turbo",
    "RECORD_READ_ACTIVE_ELEMENT_STATE": False,
    "REPLAY_STRIP_ELEMENT_STATE": True,
    # IGNORES WARNINGS (PICKLING, ETC.)
    "IGNORE_WARNINGS": False,
    # ACTION EVENT CONFIGURATIONS
    "ACTION_TEXT_SEP": "-",
    "ACTION_TEXT_NAME_PREFIX": "<",
    "ACTION_TEXT_NAME_SUFFIX": ">",
    # SCRUBBING CONFIGURATIONS
    "SCRUB_ENABLED": True,
    "SCRUB_CHAR": "*",
    "SCRUB_LANGUAGE": "en",
    # TODO support lists in getenv_fallback
    "SCRUB_FILL_COLOR": (255, 0, 0),
    "SCRUB_CONFIG_TRF": {
        "nlp_engine_name": "spacy",
        "models": [{"lang_code": "en", "model_name": "en_core_web_trf"}],
    },
    "SCRUB_IGNORE_ENTITIES": [
        # 'US_PASSPORT',
        # 'US_DRIVER_LICENSE',
        # 'CRYPTO',
        # 'UK_NHS',
        # 'PERSON',
        # 'CREDIT_CARD',
        # 'US_BANK_NUMBER',
        # 'PHONE_NUMBER',
        # 'US_ITIN',
        # 'AU_ABN',
        "DATE_TIME",
        # 'NRP',
        # 'SG_NRIC_FIN',
        # 'AU_ACN',
        # 'IP_ADDRESS',
        # 'EMAIL_ADDRESS',
        "URL",
        # 'IBAN_CODE',
        # 'AU_TFN',
        # 'LOCATION',
        # 'AU_MEDICARE',
        # 'US_SSN',
        # 'MEDICAL_LICENSE'
    ],
    "SCRUB_KEYS_HTML": [
        "text",
        "canonical_text",
        "title",
        "state",
        "task_description",
        "key_char",
        "canonical_key_char",
        "key_vk",
        "children",
    ],
}


def getenv_fallback(var_name):
    """Get the value of an environment variable with fallback to default.

    Args:
        var_name (str): The name of the environment variable.

    Returns:
        str: The value of the environment variable or the default value if not found.

    Raises:
        ValueError: If the environment variable is not defined.
    """
    if var_name == "DB_FNAME":
        rval = _DEFAULTS.get(var_name)
    else:
        rval = os.getenv(var_name) or _DEFAULTS.get(var_name)
    if rval is None:
        raise ValueError(f"{var_name=} not defined")
    return rval


for key in _DEFAULTS:
    val = getenv_fallback(key)
    locals()[key] = val

<<<<<<< HEAD
=======
ROOT_DIRPATH = pathlib.Path(__file__).parent.parent.resolve()
DB_FPATH = ROOT_DIRPATH / DB_FNAME
DB_URL = f"sqlite:///{DB_FPATH}"
DIRNAME_PERFORMANCE_PLOTS = "performance"

>>>>>>> 6a77a3ad
if multiprocessing.current_process().name == "MainProcess":
    for key, val in locals().items():
        if not key.startswith("_") and key.isupper():
            logger.info(f"{key}={val}")

<<<<<<< HEAD
DB_FPATH = ROOT_DIRPATH / DB_FNAME
DB_URL = f"sqlite:///{DB_FPATH}"
DB_ECHO = False

DT_FMT = "%Y-%m-%d_%H-%M-%S"
=======

def filter_log_messages(data):
    """
    This function filters log messages by ignoring any message that contains a specific string.

    Args:
      data: The input parameter "data" is expected to be data from a loguru logger.

    Returns:
      a boolean value indicating whether the message in the input data should be ignored or not. If the
    message contains any of the messages in the `messages_to_ignore` list, the function returns `False`
    indicating that the message should be ignored. Otherwise, it returns `True` indicating that the
    message should not be ignored.
    """
    # TODO: ultimately, we want to fix the underlying issues, but for now, we can ignore these messages
    messages_to_ignore = [
        "Cannot pickle Objective-C objects",
    ]
    return not any(msg in data["message"] for msg in messages_to_ignore)
>>>>>>> 6a77a3ad
<|MERGE_RESOLUTION|>--- conflicted
+++ resolved
@@ -1,7 +1,3 @@
-<<<<<<< HEAD
-from dotenv import find_dotenv, load_dotenv
-from loguru import logger
-=======
 """Script containing configurations for the openadapt application.
 
 Usage:
@@ -12,11 +8,12 @@
     ...
 
 """
-
->>>>>>> 6a77a3ad
 import multiprocessing
 import os
 import pathlib
+
+from dotenv import find_dotenv, load_dotenv
+from loguru import logger
 
 ROOT_DIRPATH = pathlib.Path(__file__).parent.parent.resolve()
 ZIPPED_RECORDING_FOLDER_PATH = ROOT_DIRPATH / "data" / "zipped"
@@ -72,10 +69,6 @@
     "DB_ECHO": False,
     "DB_FNAME": DB_FNAME,
     "OPENAI_API_KEY": "<set your api key in .env>",
-<<<<<<< HEAD
-=======
-    # "OPENAI_MODEL_NAME": "gpt-4",
->>>>>>> 6a77a3ad
     "OPENAI_MODEL_NAME": "gpt-3.5-turbo",
     "RECORD_READ_ACTIVE_ELEMENT_STATE": False,
     "REPLAY_STRIP_ELEMENT_STATE": True,
@@ -159,26 +152,18 @@
     val = getenv_fallback(key)
     locals()[key] = val
 
-<<<<<<< HEAD
-=======
+
 ROOT_DIRPATH = pathlib.Path(__file__).parent.parent.resolve()
 DB_FPATH = ROOT_DIRPATH / DB_FNAME
 DB_URL = f"sqlite:///{DB_FPATH}"
 DIRNAME_PERFORMANCE_PLOTS = "performance"
+DB_ECHO = False
+DT_FMT = "%Y-%m-%d_%H-%M-%S"
 
->>>>>>> 6a77a3ad
 if multiprocessing.current_process().name == "MainProcess":
     for key, val in locals().items():
         if not key.startswith("_") and key.isupper():
             logger.info(f"{key}={val}")
-
-<<<<<<< HEAD
-DB_FPATH = ROOT_DIRPATH / DB_FNAME
-DB_URL = f"sqlite:///{DB_FPATH}"
-DB_ECHO = False
-
-DT_FMT = "%Y-%m-%d_%H-%M-%S"
-=======
 
 def filter_log_messages(data):
     """
@@ -197,5 +182,4 @@
     messages_to_ignore = [
         "Cannot pickle Objective-C objects",
     ]
-    return not any(msg in data["message"] for msg in messages_to_ignore)
->>>>>>> 6a77a3ad
+    return not any(msg in data["message"] for msg in messages_to_ignore)
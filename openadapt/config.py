--- conflicted
+++ resolved
@@ -99,9 +99,6 @@
         "children",
     ],
     "PLOT_PERFORMANCE": True,
-<<<<<<< HEAD
-    "CAPE_API_KEY": "<set your api key in .env>",
-=======
     # VISUALIZATION CONFIGURATIONS
     "VISUALIZE_DARK_MODE": False,
     "VISUALIZE_RUN_NATIVELY": True,
@@ -109,7 +106,6 @@
     "VISUALIZE_ANIMATIONS": True,
     "VISUALIZE_EXPAND_ALL": False,  # not recommended for large trees
     "VISUALIZE_MAX_TABLE_CHILDREN": 10,
->>>>>>> 1575e9bc
     # Calculate and save the difference between 2 neighboring screenshots
     "SAVE_SCREENSHOT_DIFF": False,
     "SPACY_MODEL_NAME": "en_core_web_trf",

--- conflicted
+++ resolved
@@ -109,10 +109,7 @@
     # Calculate and save the difference between 2 neighboring screenshots
     "SAVE_SCREENSHOT_DIFF": False,
     "SPACY_MODEL_NAME": "en_core_web_trf",
-<<<<<<< HEAD
     "SCRUB_PROVIDER_NAME": ["Presidio"],
-=======
->>>>>>> 5fa12ebd
     "PRIVATE_AI_API_KEY": "<set your api key in .env>",
 }
 

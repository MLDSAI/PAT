"""Script containing configurations for the openadapt application.

Usage:

    from openadapt import config
    ...
    config.<setting>
    ...

"""

import multiprocessing
import os
import pathlib

from dotenv import load_dotenv
from loguru import logger


_DEFAULTS = {
    "CACHE_DIR_PATH": ".cache",
    "CACHE_ENABLED": True,
    "CACHE_VERBOSITY": 0,
    "DB_ECHO": False,
    "DB_FNAME": "openadapt.db",
    "OPENAI_API_KEY": "<set your api key in .env>",
    # "OPENAI_MODEL_NAME": "gpt-4",
    "OPENAI_MODEL_NAME": "gpt-3.5-turbo",
    # may incur significant performance penalty
    "RECORD_READ_ACTIVE_ELEMENT_STATE": False,
    # TODO: remove?
    "REPLAY_STRIP_ELEMENT_STATE": True,
<<<<<<< HEAD
    "USE_MODAL": True,
    "RWKV_PARAMETERS": {
        "temperature": 1.0, 
        "top_p": 1.0, 
        "count_penalty": 0.4, 
        "presence_penalty": 0.4,
        "token_count": 200, 
        "ctx_limit": 1536},
    "RWKV_MODEL": 0
=======
    # IGNORES WARNINGS (PICKLING, ETC.)
    # TODO: ignore warnings by default on GUI
    "IGNORE_WARNINGS": False,
    # ACTION EVENT CONFIGURATIONS
    "ACTION_TEXT_SEP": "-",
    "ACTION_TEXT_NAME_PREFIX": "<",
    "ACTION_TEXT_NAME_SUFFIX": ">",
    # SCRUBBING CONFIGURATIONS
    "SCRUB_ENABLED": True,
    "SCRUB_CHAR": "*",
    "SCRUB_LANGUAGE": "en",
    # TODO support lists in getenv_fallback
    "SCRUB_FILL_COLOR": 0x0000FF, # BGR format
    "SCRUB_CONFIG_TRF": {
        "nlp_engine_name": "spacy",
        "models": [{"lang_code": "en", "model_name": "en_core_web_trf"}],
    },
    "SCRUB_IGNORE_ENTITIES": [
        # 'US_PASSPORT',
        # 'US_DRIVER_LICENSE',
        # 'CRYPTO',
        # 'UK_NHS',
        # 'PERSON',
        # 'CREDIT_CARD',
        # 'US_BANK_NUMBER',
        # 'PHONE_NUMBER',
        # 'US_ITIN',
        # 'AU_ABN',
        "DATE_TIME",
        # 'NRP',
        # 'SG_NRIC_FIN',
        # 'AU_ACN',
        # 'IP_ADDRESS',
        # 'EMAIL_ADDRESS',
        "URL",
        # 'IBAN_CODE',
        # 'AU_TFN',
        # 'LOCATION',
        # 'AU_MEDICARE',
        # 'US_SSN',
        # 'MEDICAL_LICENSE'
    ],
    "SCRUB_KEYS_HTML": [
        "text",
        "canonical_text",
        "title",
        "state",
        "task_description",
        "key_char",
        "canonical_key_char",
        "key_vk",
        "children",
    ],
>>>>>>> aa315455
}


def getenv_fallback(var_name):
    rval = os.getenv(var_name) or _DEFAULTS.get(var_name)
    if rval is None:
        raise ValueError(f"{var_name=} not defined")
    return rval


load_dotenv()

for key in _DEFAULTS:
    val = getenv_fallback(key)
    locals()[key] = val

ROOT_DIRPATH = pathlib.Path(__file__).parent.parent.resolve()
DB_FPATH = ROOT_DIRPATH / DB_FNAME  # type: ignore # noqa
DB_URL = f"sqlite:///{DB_FPATH}"
DIRNAME_PERFORMANCE_PLOTS = "performance"

if multiprocessing.current_process().name == "MainProcess":
    for key, val in locals().items():
        if not key.startswith("_") and key.isupper():
            logger.info(f"{key}={val}")


def filter_log_messages(data):
    """
    This function filters log messages by ignoring any message that contains a specific string.

    Args:
      data: The input parameter "data" is expected to be data from a loguru logger.

    Returns:
      a boolean value indicating whether the message in the input data should be ignored or not. If the
    message contains any of the messages in the `messages_to_ignore` list, the function returns `False`
    indicating that the message should be ignored. Otherwise, it returns `True` indicating that the
    message should not be ignored.
    """
    # TODO: ultimately, we want to fix the underlying issues, but for now, we can ignore these messages
    messages_to_ignore = [
        "Cannot pickle Objective-C objects",
    ]
    return not any(msg in data["message"] for msg in messages_to_ignore)<|MERGE_RESOLUTION|>--- conflicted
+++ resolved
@@ -30,7 +30,6 @@
     "RECORD_READ_ACTIVE_ELEMENT_STATE": False,
     # TODO: remove?
     "REPLAY_STRIP_ELEMENT_STATE": True,
-<<<<<<< HEAD
     "USE_MODAL": True,
     "RWKV_PARAMETERS": {
         "temperature": 1.0, 
@@ -40,7 +39,6 @@
         "token_count": 200, 
         "ctx_limit": 1536},
     "RWKV_MODEL": 0
-=======
     # IGNORES WARNINGS (PICKLING, ETC.)
     # TODO: ignore warnings by default on GUI
     "IGNORE_WARNINGS": False,
@@ -94,7 +92,6 @@
         "key_vk",
         "children",
     ],
->>>>>>> aa315455
 }
 
 

--- conflicted
+++ resolved
@@ -1,22 +1,15 @@
-<<<<<<< HEAD
 from dotenv import load_dotenv
 from loguru import logger
-=======
 import multiprocessing
 import os
->>>>>>> 2bbe0368
 import pathlib
  
 
-<<<<<<< HEAD
 ROOT_DIRPATH = pathlib.Path(__file__).parent.parent.resolve()
 ZIPPED_RECORDING_FOLDER_PATH = ROOT_DIRPATH / "data" / "zipped"
 UNZIPPED_RECORDING_FOLDER_PATH = ROOT_DIRPATH / "data" / "unzipped"
 
 DB_FNAME = "openadapt.db"
-=======
-from dotenv import load_dotenv
-from loguru import logger
 
 
 _DEFAULTS = {
@@ -40,7 +33,6 @@
     if rval is None:
         raise ValueError(f"{var_name=} not defined")
     return rval
->>>>>>> 2bbe0368
 
 
 load_dotenv()
@@ -52,7 +44,6 @@
 ROOT_DIRPATH = pathlib.Path(__file__).parent.parent.resolve()
 DB_FPATH = ROOT_DIRPATH / DB_FNAME
 DB_URL = f"sqlite:///{DB_FPATH}"
-<<<<<<< HEAD
 DB_ECHO = False
 
 DT_FMT = "%Y-%m-%d_%H-%M-%S"
@@ -83,10 +74,8 @@
     logger.info(f"{DB_URL=}")
 
 set_db_fname(DB_FNAME)
-=======
 
 if multiprocessing.current_process().name == "MainProcess":
     for key, val in locals().items():
         if not key.startswith("_") and key.isupper():
-            logger.info(f"{key}={val}")
->>>>>>> 2bbe0368
+            logger.info(f"{key}={val}")
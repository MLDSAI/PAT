--- conflicted
+++ resolved
@@ -15,10 +15,7 @@
 
 from dotenv import load_dotenv
 from loguru import logger
-<<<<<<< HEAD
 import tomlkit
-=======
->>>>>>> c8159242
 
 _DEFAULTS = {
     "CACHE_DIR_PATH": ".cache",

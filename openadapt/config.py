--- conflicted
+++ resolved
@@ -83,15 +83,12 @@
         "children",
     ],
     "PLOT_PERFORMANCE": True,
-<<<<<<< HEAD
     "SOCKET_PORT": 6001,
     "SOCKET_AUTHKEY": b"openadapt",
     "SOCKET_ADDRESS": "localhost",
     "SOCKET_RETRY_INTERVAL": 5,  # seconds
-=======
     # Calculate and save the difference between 2 neighboring screenshots
     "SAVE_SCREENSHOT_DIFF": False,
->>>>>>> c29ee5e1
 }
 
 # each string in STOP_STRS should only contain strings
@@ -170,12 +167,8 @@
     return rval
 
 
-<<<<<<< HEAD
+_OBFUSCATE_KEY_PARTS = ("KEY", "PASSWORD", "TOKEN", "AUTHKEY", "PORT", "ADDRESS")
 
-_OBFUSCATE_KEY_PARTS = ("KEY", "PASSWORD", "TOKEN", "AUTHKEY", "PORT", "ADDRESS")
-=======
-_OBFUSCATE_KEY_PARTS = ("KEY", "PASSWORD", "TOKEN")
->>>>>>> c29ee5e1
 if multiprocessing.current_process().name == "MainProcess":
     for key, val in dict(locals()).items():
         if not key.startswith("_") and key.isupper():

"""Implements basic CRUD operations for interacting with a database.

Module: crud.py
"""

from typing import Any, TypeVar
import asyncio
import json
<<<<<<< HEAD
=======
import os
import time
>>>>>>> 987f6acc

from loguru import logger
from sqlalchemy.orm import Session as SaSession
import sqlalchemy as sa

from openadapt import utils
from openadapt.config import DATA_DIR_PATH, config
from openadapt.db.db import Session, get_read_only_session_maker
from openadapt.models import (
    ActionEvent,
    AudioInfo,
    MemoryStat,
    PerformanceStat,
    Recording,
    Screenshot,
    ScrubbedRecording,
    WindowEvent,
    copy_sa_instance,
)
from openadapt.privacy.base import ScrubbingProvider

BATCH_SIZE = 1

lock = asyncio.Event()
lock.set()
action_events = []
screenshots = []
window_events = []
performance_stats = []
memory_stats = []


def _insert(
    session: SaSession,
    event_data: dict[str, Any],
    table: sa.Table,
    buffer: list[dict[str, Any]] | None = None,
) -> sa.engine.Result | None:
    """Insert using Core API for improved performance (no rows are returned).

    Args:
        session (sa.orm.Session): The database session.
        event_data (dict): The event data to be inserted.
        table (sa.Table): The SQLAlchemy table to insert the data into.
        buffer (list, optional): A buffer list to store the inserted objects
            before committing. Defaults to None.

    Returns:
        sa.engine.Result | None: The SQLAlchemy Result object if a buffer is
          not provided. None if a buffer is provided.
    """
    db_obj = {column.name: None for column in table.__table__.columns}
    for key in db_obj:
        if key in event_data:
            val = event_data[key]
            db_obj[key] = val
            del event_data[key]

    # make sure all event data was saved
    assert not event_data, event_data

    if buffer is not None:
        buffer.append(db_obj)

    if buffer is None or len(buffer) >= BATCH_SIZE:
        to_insert = buffer or [db_obj]
        result = session.execute(sa.insert(table), to_insert)
        session.commit()
        if buffer:
            buffer.clear()
        # Note: this does not contain the inserted row(s)
        return result


def insert_action_event(
    session: SaSession,
    recording: Recording,
    event_timestamp: int,
    event_data: dict[str, Any],
) -> None:
    """Insert an action event into the database.

    Args:
        session (sa.orm.Session): The database session.
        recording (Recording): The recording object.
        event_timestamp (int): The timestamp of the event.
        event_data (dict): The data of the event.
    """
    event_data = {
        **event_data,
        "timestamp": event_timestamp,
        "recording_id": recording.id,
        "recording_timestamp": recording.timestamp,
    }
    _insert(session, event_data, ActionEvent, action_events)


def insert_screenshot(
    session: SaSession,
    recording: Recording,
    event_timestamp: int,
    event_data: dict[str, Any],
) -> None:
    """Insert a screenshot into the database.

    Args:
        session (sa.orm.Session): The database session.
        recording (Recording): The recording object.
        event_timestamp (int): The timestamp of the event.
        event_data (dict): The data of the event.
    """
    event_data = {
        **event_data,
        "timestamp": event_timestamp,
        "recording_id": recording.id,
        "recording_timestamp": recording.timestamp,
    }
    _insert(session, event_data, Screenshot, screenshots)


def insert_window_event(
    session: SaSession,
    recording: Recording,
    event_timestamp: int,
    event_data: dict[str, Any],
) -> None:
    """Insert a window event into the database.

    Args:
        session (sa.orm.Session): The database session.
        recording (Recording): The recording object.
        event_timestamp (int): The timestamp of the event.
        event_data (dict): The data of the event.
    """
    event_data = {
        **event_data,
        "timestamp": event_timestamp,
        "recording_id": recording.id,
        "recording_timestamp": recording.timestamp,
    }
    _insert(session, event_data, WindowEvent, window_events)


def insert_perf_stat(
    session: SaSession,
    recording: Recording,
    event_type: str,
    start_time: float,
    end_time: float,
) -> None:
    """Insert an event performance stat into the database.

    Args:
        session (sa.orm.Session): The database session.
        recording (Recording): The recording object.
        event_type (str): The type of the event.
        start_time (float): The start time of the event.
        end_time (float): The end time of the event.
    """
    event_perf_stat = {
        "recording_timestamp": recording.timestamp,
        "recording_id": recording.id,
        "event_type": event_type,
        "start_time": start_time,
        "end_time": end_time,
    }
    _insert(session, event_perf_stat, PerformanceStat, performance_stats)


def get_perf_stats(
    session: SaSession,
    recording: Recording,
) -> list[PerformanceStat]:
    """Get performance stats for a given recording.

    Args:
        session (sa.orm.Session): The database session.
        recording (Recording): The recording object.

    Returns:
        list[PerformanceStat]: A list of performance stats for the recording.
    """
    return (
        session.query(PerformanceStat)
        .filter(PerformanceStat.recording_id == recording.id)
        .order_by(PerformanceStat.start_time)
        .all()
    )


def insert_memory_stat(
    session: SaSession,
    recording: Recording,
    memory_usage_bytes: int,
    timestamp: int,
) -> None:
    """Insert memory stat into db.

    Args:
        session (sa.orm.Session): The database session.
        recording (Recording): The recording object.
        memory_usage_bytes (int): The memory usage in bytes.
        timestamp (int): The timestamp of the event.
    """
    memory_stat = {
        "recording_timestamp": recording.timestamp,
        "recording_id": recording.id,
        "memory_usage_bytes": memory_usage_bytes,
        "timestamp": timestamp,
    }
    _insert(session, memory_stat, MemoryStat, memory_stats)


def get_memory_stats(
    session: SaSession,
    recording: Recording,
) -> list[MemoryStat]:
    """Return memory stats for a given recording.

    Args:
        session (sa.orm.Session): The database session.
        recording (Recording): The recording object.

    Returns:
        list[MemoryStat]: A list of memory stats for the recording.

    """
    return (
        session.query(MemoryStat)
        .filter(MemoryStat.recording_id == recording.id)
        .order_by(MemoryStat.timestamp)
        .all()
    )


def insert_recording(session: SaSession, recording_data: dict) -> Recording:
    """Insert the recording into to the db.

    Args:
        session (sa.orm.Session): The database session.
        recording_data (dict): The data of the recording.

    Returns:
        Recording: The recording object.
    """
    db_obj = Recording(**recording_data)
    session.add(db_obj)
    session.commit()
    session.refresh(db_obj)
    return db_obj


def delete_recording(session: SaSession, recording: Recording) -> None:
    """Remove the recording from the db.

    Args:
        session (sa.orm.Session): The database session.
        recording (Recording): The recording object.
    """
    session.query(Recording).filter(Recording.id == recording.id).delete()
    session.commit()


def get_all_recordings(session: SaSession) -> list[Recording]:
    """Get all recordings.

    Args:
        session (sa.orm.Session): The database session.

    Returns:
        list[Recording]: A list of all original recordings.
    """
    return (
        session.query(Recording)
        .filter(Recording.original_recording_id == None)  # noqa: E711
        .order_by(sa.desc(Recording.timestamp))
        .all()
    )


def get_all_scrubbed_recordings(
    session: SaSession,
) -> list[ScrubbedRecording]:
    """Get all scrubbed recordings.

    Args:
        session (sa.orm.Session): The database session.

    Returns:
        list[ScrubbedRecording]: A list of all scrubbed recordings.
    """
    return session.query(ScrubbedRecording).all()


def get_latest_recording(session: SaSession) -> Recording:
    """Get the latest recording.

    Args:
        session (sa.orm.Session): The database session.

    Returns:
        Recording: The latest recording object.
    """
    return (
        session.query(Recording).order_by(sa.desc(Recording.timestamp)).limit(1).first()
    )


def get_recording_by_id(session: SaSession, recording_id: int) -> Recording:
    """Get the recording by an id.

    Args:
        session (sa.orm.Session): The database session.
        recording_id (int): The id of the recording.

    Returns:
        Recording: The latest recording object.
    """
    return session.query(Recording).filter_by(id=recording_id).first()


def get_recording(session: SaSession, timestamp: float) -> Recording:
    """Get a recording by timestamp.

    Args:
        session (sa.orm.Session): The database session.
        timestamp (float): The timestamp of the recording.

    Returns:
        Recording: The recording object.
    """
    return session.query(Recording).filter(Recording.timestamp == timestamp).first()


BaseModelType = TypeVar("BaseModelType")


def _get(
    session: SaSession,
    table: BaseModelType,
    recording_id: int,
) -> list[BaseModelType]:
    """Retrieve records from the database table based on the recording timestamp.

    Args:
        session (sa.orm.Session): The database session.
        table (BaseModel): The database table to query.
        recording_id (int): The recording id.

    Returns:
        list[BaseModel]: A list of records retrieved from the database table,
          ordered by timestamp.
    """
    return (
        session.query(table)
        .filter(table.recording_id == recording_id)
        .order_by(table.timestamp)
        .all()
    )


def get_action_events(
    session: SaSession,
    recording: Recording,
) -> list[ActionEvent]:
    """Get action events for a given recording.

    Args:
        session (sa.orm.Session): The database session.
        recording (Recording): The recording object.

    Returns:
        list[ActionEvent]: A list of action events for the recording.
    """
    assert recording, "Invalid recording."
    action_events = _get(session, ActionEvent, recording.id)
    # filter out stop sequences listed in STOP_SEQUENCES and Ctrl + C
    filter_stop_sequences(action_events)
    return action_events


def get_top_level_action_events(
    recording: Recording, session: sa.orm.Session = None
) -> list[ActionEvent]:
    """Get top level action events for a given recording.

    Args:
        recording (Recording): The recording object.

    Returns:
        list[ActionEvent]: A list of top level action events for the recording.
    """
    return [
        action_event
        for action_event in get_action_events(recording, session=session)
        if not action_event.parent_id
    ]


def filter_stop_sequences(action_events: list[ActionEvent]) -> None:
    """Filter stop sequences.

    Args:
        List[ActionEvent]: A list of action events for the recording.

    Returns:
        None
    """
    # check for ctrl c first
    # TODO: want to handle sequences like ctrl c the same way as normal sequences
    if len(action_events) >= 2:
        if (
            action_events[-1].canonical_key_char == "c"
            and action_events[-2].canonical_key_name == "ctrl"
        ):
            # remove ctrl c
            # ctrl c must be held down at same time, so no release event
            action_events.pop()
            action_events.pop()
            return

    # create list of indices for sequence detection
    # one index for each stop sequence in STOP_SEQUENCES
    # start from the back of the sequence
    stop_sequence_indices = [len(sequence) - 1 for sequence in config.STOP_SEQUENCES]

    # index of sequence to remove, -1 if none found
    sequence_to_remove = -1
    # number of events to remove
    num_to_remove = 0

    for i in range(0, len(config.STOP_SEQUENCES)):
        # iterate backwards through list of action events
        for j in range(len(action_events) - 1, -1, -1):
            # never go past 1st action event, so if a sequence is longer than
            # len(action_events), it can't have been in the recording
            if (
                action_events[j].canonical_key_char
                == config.STOP_SEQUENCES[i][stop_sequence_indices[i]]
                or action_events[j].canonical_key_name
                == config.STOP_SEQUENCES[i][stop_sequence_indices[i]]
            ) and action_events[j].name == "press":
                # for press events, compare the characters
                stop_sequence_indices[i] -= 1
                num_to_remove += 1
            elif action_events[j].name == "release" and (
                action_events[j].canonical_key_char in config.STOP_SEQUENCES[i]
                or action_events[j].canonical_key_name in config.STOP_SEQUENCES[i]
            ):
                # can consider any release event with any sequence char as
                # part of the sequence
                num_to_remove += 1
            else:
                # not part of the sequence, so exit inner loop
                break

        if stop_sequence_indices[i] == -1:
            # completed whole sequence, so set sequence_to_remove to
            # current sequence and exit outer loop
            sequence_to_remove = i
            break

    if sequence_to_remove != -1:
        # remove that sequence
        for _ in range(0, num_to_remove):
            action_events.pop()


def save_screenshot_diff(
    session: SaSession, screenshots: list[Screenshot]
) -> list[Screenshot]:
    """Save screenshot diff data to the database.

    Args:
        session (sa.orm.Session): The database session.
        screenshots (list[Screenshot]): A list of screenshots.

    Returns:
        list[Screenshot]: A list of screenshots with diff data saved to the db.
    """
    data_updated = False
    logger.info("verifying diffs for screenshots...")

    for screenshot in screenshots:
        if not screenshot.prev:
            continue
        if not screenshot.png_diff_data:
            screenshot.png_diff_data = screenshot.convert_png_to_binary(screenshot.diff)
            data_updated = True
        if not screenshot.png_diff_mask_data:
            screenshot.png_diff_mask_data = screenshot.convert_png_to_binary(
                screenshot.diff_mask
            )
            data_updated = True

    if data_updated:
        logger.info("saving screenshot diff data to db...")
        session.bulk_save_objects(screenshots)
        session.commit()

    return screenshots


def get_screenshots(
    session: SaSession,
    recording: Recording,
    save_diff: bool = False,
) -> list[Screenshot]:
    """Get screenshots for a given recording.

    Args:
        session (sa.orm.Session): The database session.
        recording (Recording): The recording object.

    Returns:
        list[Screenshot]: A list of screenshots for the recording.
    """
    screenshots = _get(session, Screenshot, recording.id)

    for prev, cur in zip(screenshots, screenshots[1:]):
        cur.prev = prev
    if screenshots:
        screenshots[0].prev = screenshots[0]

    if save_diff:
        screenshots = save_screenshot_diff(session, screenshots)
    return screenshots


def get_window_events(
    session: SaSession,
    recording: Recording,
) -> list[WindowEvent]:
    """Get window events for a given recording.

    Args:

        recording (Recording): The recording object.

    Returns:
        list[WindowEvent]: A list of window events for the recording.
    """
    return _get(session, WindowEvent, recording.id)


def get_new_session(
    read_only: bool = False,
    read_and_write: bool = False,
) -> sa.orm.Session:
    """Get a new database session.

    Args:
        read_only (bool): Whether to open the session in read-only mode.
        read_and_write (bool): Whether to open the session in read-and-write mode.

    Returns:
        sa.orm.Session: A new database session.
    """
    assert not (
        read_only and read_and_write
    ), "Cannot be both read-only and read-and-write."
    assert read_only or read_and_write, "Must be either read-only or read-and-write."
    if read_only:
        session = get_read_only_session_maker()()

        def raise_error_on_write(*args: Any, **kwargs: Any) -> None:
            """Raise an error when trying to write to a read-only session."""
            raise PermissionError("This session is read-only.")

        session.add = raise_error_on_write
        session.delete = raise_error_on_write
        session.commit = raise_error_on_write
        session.flush = raise_error_on_write

        return session
    return Session()


def update_video_start_time(
    session: SaSession, recording: Recording, video_start_time: float
) -> None:
    """Update the video start time of a specific recording.

    Args:
        session (sa.orm.Session): The database session.
        recording (Recording): The recording object to update.
        video_start_time (float): The new video start time to set.
    """
    # Find the recording by its timestamp
    recording = session.query(Recording).filter(Recording.id == recording.id).first()

    if not recording:
        logger.error(f"No recording found with timestamp {recording.timestamp}.")
        return

    # Update the video start time
    recording.video_start_time = video_start_time

    # the function is called from a different process which uses a different
    # session from the one used to create the recording object, so we need to
    # add the recording object to the session
    session.add(recording)
    # Commit the changes to the database
    session.commit()

    logger.info(
        f"Updated video start time for recording {recording.timestamp} to"
        f" {video_start_time}."
    )


<<<<<<< HEAD
def insert_audio_info(
    audio_data: bytes,
    transcribed_text: str,
    recording_timestamp: float,
    timestamp: float,
    sample_rate: int,
    word_list: list,
) -> None:
    """Create an AudioInfo entry in the database."""
    audio_info = AudioInfo(
        flac_data=audio_data,
        transcribed_text=transcribed_text,
        recording_timestamp=recording_timestamp,
        timestamp=timestamp,
        sample_rate=sample_rate,
        words_with_timestamps=json.dumps(word_list),
    )
    db.add(audio_info)
    db.commit()


# TODO: change to use recording_id once scrubbing PR is merged
def get_audio_info(
    recording_timestamp: float, session: sa.orm.Session = None
) -> list[AudioInfo]:
    """Get the audio info for a given recording."""
    _db = session or db
    return _get(AudioInfo, recording_timestamp, _db)


async def acquire_db_lock() -> bool:
=======
def post_process_events(session: SaSession, recording: Recording) -> None:
    """Post-process events.

    Args:
        session (sa.orm.Session): The database session.
        recording (Recording): The recording to post-process.
    """
    screenshots = _get(session, Screenshot, recording.id)
    action_events = _get(session, ActionEvent, recording.id)
    window_events = _get(session, WindowEvent, recording.id)

    screenshot_timestamp_to_id_map = {
        screenshot.timestamp: screenshot.id for screenshot in screenshots
    }
    window_event_timestamp_to_id_map = {
        window_event.timestamp: window_event.id for window_event in window_events
    }

    for action_event in action_events:
        action_event.screenshot_id = screenshot_timestamp_to_id_map.get(
            action_event.screenshot_timestamp
        )
        action_event.window_event_id = window_event_timestamp_to_id_map.get(
            action_event.window_event_timestamp
        )
    session.commit()


def copy_recording(session: SaSession, recording_id: int) -> int:
    """Copy a recording.

    Args:
        session (sa.orm.Session): The database session.
        recording_id (int): The recording id to copy.

    Returns:
        int: The id of the new recording.
    """
    from openadapt.events import get_events

    try:
        recording = session.query(Recording).get(recording_id)
        new_recording = copy_sa_instance(recording, original_recording_id=recording.id)
        session.add(new_recording)
        session.commit()
        session.refresh(new_recording)

        def copy_action_event(
            action_event: ActionEvent, recording_id: int
        ) -> ActionEvent:
            new_action_event = copy_sa_instance(action_event, recording_id=recording_id)
            for child in action_event.children:
                new_child = copy_action_event(child, recording_id=recording_id)
                new_action_event.children.append(new_child)
            return new_action_event

        read_only_session = get_new_session(read_only=True)
        action_events = get_events(read_only_session, recording)
        new_action_events = [
            copy_action_event(action_event, recording_id=new_recording.id)
            for action_event in action_events
        ]

        screenshots = [action_event.screenshot for action_event in action_events]
        window_events = [action_event.window_event for action_event in action_events]

        for i, action_event in enumerate(new_action_events):
            action_event.screenshot = copy_sa_instance(
                screenshots[i], recording_id=new_recording.id
            )
            action_event.window_event = copy_sa_instance(
                window_events[i], recording_id=new_recording.id
            )
            session.add(action_event)

        session.commit()

        return new_recording.id
    except Exception as e:
        logger.error(f"Error copying recording: {e}")
        return None


@utils.trace(logger)
def scrub_item(item_id: int, table: sa.Table, scrubber: ScrubbingProvider) -> None:
    """Scrub an item in the database.

    Args:
        session (sa.orm.Session): The database session.
        item_id (int): The item id to scrub.
        table (sa.Table): The table to scrub the item from.
        scrubber (ScrubbingProvider): The scrubbing provider to use.
    """
    with get_new_session(read_and_write=True) as session:
        item = session.query(table).get(item_id)
        item.scrub(scrubber)
        session.commit()


def insert_scrubbed_recording(
    session: SaSession, recording_id: int, provider: str
) -> int:
    """Insert a scrubbed recording into the database.

    Args:
        session (sa.orm.Session): The database session.
        recording_id (int): The recording id to scrub.
        provider (str): The scrubbing provider to use.

    Returns:
        int: The id of the scrubbed recording.
    """
    scrubbed_recording = ScrubbedRecording(
        recording_id=recording_id,
        provider=provider,
        timestamp=utils.set_start_time(),
    )
    session.add(scrubbed_recording)
    session.commit()
    session.refresh(scrubbed_recording)
    scrubbed_recording_id = scrubbed_recording.id
    return scrubbed_recording_id


def mark_scrubbing_complete(session: SaSession, scrubbed_recording_id: int) -> None:
    """Mark scrubbing as complete for a recording."""
    scrubbed_recording = session.query(ScrubbedRecording).get(scrubbed_recording_id)
    scrubbed_recording.scrubbed = True
    session.commit()


def acquire_db_lock(timeout: int = 60) -> bool:
>>>>>>> 987f6acc
    """Check if the database is locked.

    Args:
        timeout (int): The timeout in seconds. Defaults to 60.
        Set to a negative value to wait indefinitely.

    Returns:
        bool: True if acquired the lock, False otherwise.
    """
    start = time.time()
    while True:
        if timeout > 0 and time.time() - start > timeout:
            logger.error("Failed to acquire database lock.")
            return False
        if os.path.exists(DATA_DIR_PATH / "database.lock"):
            logger.info("Database is locked. Waiting...")
            time.sleep(1)
        else:
            with open(DATA_DIR_PATH / "database.lock", "w") as lock_file:
                lock_file.write(json.dumps({"pid": os.getpid(), "time": time.time()}))
                logger.info("Database lock acquired.")
            break
    return True


def release_db_lock(raise_exception: bool = True) -> None:
    """Release the database lock."""
    try:
        os.remove(DATA_DIR_PATH / "database.lock")
    except Exception as e:
        if raise_exception:
            logger.error("Failed to release database lock.")
            raise e
    logger.info("Database lock released.")<|MERGE_RESOLUTION|>--- conflicted
+++ resolved
@@ -6,11 +6,8 @@
 from typing import Any, TypeVar
 import asyncio
 import json
-<<<<<<< HEAD
-=======
 import os
 import time
->>>>>>> 987f6acc
 
 from loguru import logger
 from sqlalchemy.orm import Session as SaSession
@@ -622,39 +619,55 @@
     )
 
 
-<<<<<<< HEAD
 def insert_audio_info(
+    session: SaSession,
     audio_data: bytes,
     transcribed_text: str,
-    recording_timestamp: float,
+    recording: Recording,
     timestamp: float,
     sample_rate: int,
     word_list: list,
 ) -> None:
-    """Create an AudioInfo entry in the database."""
+    """Create an AudioInfo entry in the database.
+
+    Args:
+        session (sa.orm.Session): The database session.
+        audio_data (bytes): The audio data.
+        transcribed_text (str): The transcribed text.
+        recording (Recording): The recording object.
+        timestamp (float): The timestamp of the audio.
+        sample_rate (int): The sample rate of the audio.
+        word_list (list): A list of words with timestamps.
+    """
     audio_info = AudioInfo(
         flac_data=audio_data,
         transcribed_text=transcribed_text,
-        recording_timestamp=recording_timestamp,
+        recording_timestamp=recording.timestamp,
         timestamp=timestamp,
         sample_rate=sample_rate,
         words_with_timestamps=json.dumps(word_list),
     )
-    db.add(audio_info)
-    db.commit()
+    session.add(audio_info)
+    session.commit()
 
 
 # TODO: change to use recording_id once scrubbing PR is merged
 def get_audio_info(
-    recording_timestamp: float, session: sa.orm.Session = None
+    session: SaSession,
+    recording_timestamp: float,
 ) -> list[AudioInfo]:
-    """Get the audio info for a given recording."""
-    _db = session or db
-    return _get(AudioInfo, recording_timestamp, _db)
-
-
-async def acquire_db_lock() -> bool:
-=======
+    """Get the audio info for a given recording.
+
+    Args:
+        session (sa.orm.Session): The database session.
+        recording_timestamp (float): The timestamp of the recording.
+
+    Returns:
+        list[AudioInfo]: A list of audio info for the recording.
+    """
+    return _get(session, AudioInfo, recording_timestamp)
+
+
 def post_process_events(session: SaSession, recording: Recording) -> None:
     """Post-process events.
 
@@ -787,7 +800,6 @@
 
 
 def acquire_db_lock(timeout: int = 60) -> bool:
->>>>>>> 987f6acc
     """Check if the database is locked.
 
     Args:

--- conflicted
+++ resolved
@@ -19,12 +19,8 @@
 
 from nicegui import elements, ui
 
-<<<<<<< HEAD
 from openadapt import config
-from openadapt.app import objects
-=======
 from openadapt.app.objects import console
->>>>>>> 8c437962
 from openadapt.scripts.reset_db import reset_db
 
 

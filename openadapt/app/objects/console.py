--- conflicted
+++ resolved
@@ -21,17 +21,12 @@
         self.old_stderr = sys.stderr
         self.buffer = ""
 
-<<<<<<< HEAD
-    def write(self, data):
-        self.buffer += data
-=======
     def write(self, data: str) -> None:
         """Write data to the log.
 
         Args:
             data (str): Data to be written.
         """
->>>>>>> c8159242
         self.log.push(data[:-1])
         self.log.update()
         self.old_stderr.write(data)

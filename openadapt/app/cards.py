--- conflicted
+++ resolved
@@ -61,8 +61,8 @@
     import_dialog.open()
 
 
-<<<<<<< HEAD
 def stop_record() -> None:
+    """Stop the current recording session."""
     global record_proc
     if record_proc is not None:
         record_proc.send_signal(signal.SIGINT)
@@ -73,6 +73,7 @@
 
 
 def quick_record() -> None:
+    """Run a recording session with no option for recording name (uses date instead)."""
     global record_proc
     newSession()
     now = datetime.now().strftime("%d/%m/%Y %H:%M:%S")
@@ -82,10 +83,7 @@
     )
 
 
-def recording_prompt(options: list[str], record_button: ui.widgets.Button) -> None:
-=======
 def recording_prompt(options: list[str], record_button: ui.button) -> None:
->>>>>>> 8c437962
     """Display the recording prompt dialog.
 
     Args:

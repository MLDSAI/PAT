"""openadapt.app.cards module.

This module provides functions for managing UI cards in the OpenAdapt application.
"""

from subprocess import Popen
import signal
<<<<<<< HEAD
from datetime import datetime
from subprocess import Popen
=======
>>>>>>> c8159242

from nicegui import ui

from openadapt.app.objects.local_file_picker import LocalFilePicker
from openadapt.app.util import set_dark, sync_switch
from openadapt.crud import newSession

record_proc = None


def settings(dark_mode: bool) -> None:
    """Display the settings dialog.

    Args:
        dark_mode (bool): Current dark mode setting.
    """
    with ui.dialog() as settings, ui.card():
        s = ui.switch(
            "Dark mode",
            on_change=lambda: set_dark(dark_mode, s.value),
        )
        sync_switch(s, dark_mode)
        ui.button("Close", on_click=lambda: settings.close())

    settings.open()


def select_import(f: callable) -> None:
    """Display the import file selection dialog.

    Args:
        f (callable): Function to call when import button is clicked.
    """

    async def pick_file() -> None:
        result = await LocalFilePicker(".")
        ui.notify(f"Selected {result[0]}" if result else "No file selected.")
        selected_file.text = result[0] if result else ""
        import_button.enabled = True if result else False

    with ui.dialog() as import_dialog, ui.card():
        with ui.column():
            ui.button("Select File", on_click=pick_file).props("icon=folder")
            selected_file = ui.label("")
            selected_file.visible = False
            import_button = ui.button(
                "Import",
                on_click=lambda: f(selected_file.text, delete.value),
            )
            import_button.enabled = False
            delete = ui.checkbox("Delete file after import")

    import_dialog.open()


<<<<<<< HEAD
def stop_record():
    global record_proc
    if record_proc is not None:
        record_proc.send_signal(signal.SIGINT)

        # wait for process to terminate
        record_proc.wait()
        record_proc = None


def quick_record():
    global record_proc
    newSession()
    now = datetime.now().strftime("%d/%m/%Y %H:%M:%S")
    record_proc = Popen(
        f"python -m openadapt.record '{now}'",
        shell=True,
    )


def recording_prompt(options, record_button):
    if record_proc is None:
=======
def recording_prompt(options: list[str], record_button: ui.widgets.Button) -> None:
    """Display the recording prompt dialog.

    Args:
        options (list): List of autocomplete options.
        record_button (nicegui.widgets.Button): Record button widget.
    """
    if PROC is None:
>>>>>>> c8159242
        with ui.dialog() as dialog, ui.card():
            ui.label("Enter a name for the recording: ")
            ui.input(
                label="Name",
                placeholder="test",
                autocomplete=options,
                on_change=lambda e: result.set_text(e),
            )
            result = ui.label()

            with ui.row():
                ui.button("Close", on_click=dialog.close)
                ui.button("Enter", on_click=lambda: on_record())

            dialog.open()

<<<<<<< HEAD
    def terminate():
        global record_proc
        record_proc.send_signal(signal.SIGINT)

        # wait for process to terminate
        record_proc.wait()
=======
    def terminate() -> None:
        global process
        process.send_signal(signal.SIGINT)

        # Wait for process to terminate
        process.wait()
>>>>>>> c8159242
        ui.notify("Stopped recording")
        record_button._props["name"] = "radio_button_checked"
        record_button.on("click", lambda: recording_prompt(options, record_button))

<<<<<<< HEAD
        record_proc = None
=======
        process = None
>>>>>>> c8159242

    def begin() -> None:
        name = result.text.__getattribute__("value")

<<<<<<< HEAD
        ui.notify(
            f"Recording {name}... Press CTRL + C in terminal window to cancel",
        )
        newSession()
        proc = Popen(
            "python -m openadapt.record " + name,
            shell=True,
        )
=======
        ui.notify(f"Recording {name}... Press CTRL + C in terminal window to cancel")
        PROC = Popen("python3 -m openadapt.record " + name, shell=True)
>>>>>>> c8159242
        record_button._props["name"] = "stop"
        record_button.on("click", lambda: terminate())
        record_button.update()
        return proc

<<<<<<< HEAD
    def on_record():
        global record_proc
=======
    def on_record() -> None:
        global PROC
>>>>>>> c8159242
        dialog.close()
        record_proc = begin()<|MERGE_RESOLUTION|>--- conflicted
+++ resolved
@@ -3,13 +3,9 @@
 This module provides functions for managing UI cards in the OpenAdapt application.
 """
 
+from datetime import datetime
 from subprocess import Popen
 import signal
-<<<<<<< HEAD
-from datetime import datetime
-from subprocess import Popen
-=======
->>>>>>> c8159242
 
 from nicegui import ui
 
@@ -65,8 +61,7 @@
     import_dialog.open()
 
 
-<<<<<<< HEAD
-def stop_record():
+def stop_record() -> None:
     global record_proc
     if record_proc is not None:
         record_proc.send_signal(signal.SIGINT)
@@ -76,7 +71,7 @@
         record_proc = None
 
 
-def quick_record():
+def quick_record() -> None:
     global record_proc
     newSession()
     now = datetime.now().strftime("%d/%m/%Y %H:%M:%S")
@@ -86,9 +81,6 @@
     )
 
 
-def recording_prompt(options, record_button):
-    if record_proc is None:
-=======
 def recording_prompt(options: list[str], record_button: ui.widgets.Button) -> None:
     """Display the recording prompt dialog.
 
@@ -96,8 +88,7 @@
         options (list): List of autocomplete options.
         record_button (nicegui.widgets.Button): Record button widget.
     """
-    if PROC is None:
->>>>>>> c8159242
+    if record_proc is None:
         with ui.dialog() as dialog, ui.card():
             ui.label("Enter a name for the recording: ")
             ui.input(
@@ -114,35 +105,21 @@
 
             dialog.open()
 
-<<<<<<< HEAD
     def terminate():
         global record_proc
         record_proc.send_signal(signal.SIGINT)
 
         # wait for process to terminate
         record_proc.wait()
-=======
-    def terminate() -> None:
-        global process
-        process.send_signal(signal.SIGINT)
-
-        # Wait for process to terminate
-        process.wait()
->>>>>>> c8159242
         ui.notify("Stopped recording")
         record_button._props["name"] = "radio_button_checked"
         record_button.on("click", lambda: recording_prompt(options, record_button))
 
-<<<<<<< HEAD
         record_proc = None
-=======
-        process = None
->>>>>>> c8159242
 
     def begin() -> None:
         name = result.text.__getattribute__("value")
 
-<<<<<<< HEAD
         ui.notify(
             f"Recording {name}... Press CTRL + C in terminal window to cancel",
         )
@@ -151,21 +128,12 @@
             "python -m openadapt.record " + name,
             shell=True,
         )
-=======
-        ui.notify(f"Recording {name}... Press CTRL + C in terminal window to cancel")
-        PROC = Popen("python3 -m openadapt.record " + name, shell=True)
->>>>>>> c8159242
         record_button._props["name"] = "stop"
         record_button.on("click", lambda: terminate())
         record_button.update()
         return proc
 
-<<<<<<< HEAD
-    def on_record():
+    def on_record() -> None:
         global record_proc
-=======
-    def on_record() -> None:
-        global PROC
->>>>>>> c8159242
         dialog.close()
         record_proc = begin()
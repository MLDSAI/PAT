<<<<<<< HEAD
import sys
import threading
=======
"""openadapt.app.main module.

This module provides the main entry point for running the OpenAdapt application.

Example usage:
    from openadapt.app import run_app

    run_app()
"""

>>>>>>> c8159242
import base64
import os
import threading

from nicegui import app, ui

from openadapt import replay, visualize
<<<<<<< HEAD
from openadapt.app.cards import (
    recording_prompt,
    select_import,
    settings,
)
from openadapt.app.util import clear_db, on_export, on_import
=======
from openadapt.app.cards import recording_prompt, select_import, settings
>>>>>>> c8159242
from openadapt.app.objects.console import Console
from openadapt.app.util import clear_db, on_export, on_import

SERVER = "127.0.0.1:8000/upload"
FPATH = os.path.dirname(__file__)

# Recording description autocomplete
OPTIONS = ["test"]

<<<<<<< HEAD
app.native.window_args["resizable"] = False  # too many issues with resizing
app.native.start_args["debug"] = False
=======
def run_app() -> None:
    """Run the OpenAdapt application."""
    file = os.path.dirname(__file__)
    app.native.window_args["resizable"] = False  # too many issues with resizing
    app.native.start_args["debug"] = False
>>>>>>> c8159242

dark = ui.dark_mode()
logger = None

<<<<<<< HEAD
# Add logo
# right align icon
with ui.row().classes("w-full justify-right"):
    # settings

    # alignment trick
    with ui.avatar(color="white" if dark else "black", size=128):
        logo_base64 = base64.b64encode(
            open(os.path.join(FPATH, "assets/logo.png"), "rb").read()
        )
        img = bytes(
            f"data:image/png;base64,{(logo_base64.decode('utf-8'))}",
            encoding="utf-8",
=======
    # Add logo
    # Right-align icon
    with ui.row().classes("w-full justify-right"):
        # settings
        with ui.avatar(color="white" if dark else "black", size=128):
            logo_base64 = base64.b64encode(open(f"{file}/assets/logo.png", "rb").read())
            img = bytes(
                f"data:image/png;base64,{(logo_base64.decode('utf-8'))}",
                encoding="utf-8",
            )
            ui.image(img.decode("utf-8"))
        ui.icon("settings").tooltip("Settings").on("click", lambda: settings(dark))
        ui.icon("delete").on("click", lambda: clear_db(log=logger)).tooltip(
            "Clear all recorded data"
        )
        ui.icon("upload").tooltip("Export Data").on("click", lambda: on_export(SERVER))
        ui.icon("download").tooltip("Import Data").on(
            "click", lambda: select_import(on_import)
        )
        ui.icon("share").tooltip("Share").on(
            "click",
            lambda: (_ for _ in ()).throw(Exception(NotImplementedError)),
>>>>>>> c8159242
        )
        ui.image(img.decode("utf-8"))
    ui.icon("settings").tooltip("Settings").on("click", lambda: settings(dark))
    ui.icon("delete").on("click", lambda: clear_db(log=logger)).tooltip(
        "Clear all recorded data"
    )
    ui.icon("upload").tooltip("Export Data").on("click", lambda: on_export(SERVER))
    ui.icon("download").tooltip("Import Data").on(
        "click", lambda: select_import(on_import)
    )
    ui.icon("share").tooltip("Share").on(
        "click", lambda: (_ for _ in ()).throw(Exception(NotImplementedError))
    )

with ui.splitter(value=20) as splitter:
    splitter.classes("w-full h-full")
    with splitter.before:
        with ui.column().classes("w-full h-full"):
            record_button = (
                ui.icon("radio_button_checked", size="64px")
                .on("click", lambda: recording_prompt(OPTIONS, record_button))
                .tooltip("Record a new replay / Stop recording")
            )
            ui.icon("visibility", size="64px").on(
                "click", lambda: threading.Thread(target=visualize.main).start()
            ).tooltip("Visualize the latest replay")

<<<<<<< HEAD
            ui.icon("play_arrow", size="64px").on(
                "click", lambda: replay.replay("NaiveReplayStrategy")
            ).tooltip("Play the latest replay")
    with splitter.after:
        logger = Console()
        sys.stderr = logger
        logger.log.style("height: 250px;, width: 300px;")
    splitter.enabled = False

=======
    with ui.splitter(value=20) as splitter:
        splitter.classes("w-full h-full")
        with splitter.before:
            with ui.column().classes("w-full h-full"):
                record_button = (
                    ui.icon("radio_button_checked", size="64px")
                    .on(
                        "click",
                        lambda: recording_prompt(options, record_button),
                    )
                    .tooltip("Record a new replay / Stop recording")
                )
                ui.icon("visibility", size="64px").on(
                    "click",
                    lambda: threading.Thread(target=visualize.main).start(),
                ).tooltip("Visualize the latest replay")

                ui.icon("play_arrow", size="64px").on(
                    "click",
                    lambda: replay.replay("NaiveReplayStrategy"),
                ).tooltip("Play the latest replay")
        with splitter.after:
            logger = Console()
            logger.log.style("height: 250px;, width: 300px;")
        splitter.enabled = False
>>>>>>> c8159242

def start():
    ui.run(
        title="OpenAdapt Client",
        native=True,
        window_size=(400, 400),
        fullscreen=False,
        reload=False,
        show=False,
    )


if __name__ == "__main__":
    start()<|MERGE_RESOLUTION|>--- conflicted
+++ resolved
@@ -1,7 +1,4 @@
-<<<<<<< HEAD
-import sys
-import threading
-=======
+
 """openadapt.app.main module.
 
 This module provides the main entry point for running the OpenAdapt application.
@@ -12,24 +9,15 @@
     run_app()
 """
 
->>>>>>> c8159242
 import base64
 import os
+import sys
 import threading
 
 from nicegui import app, ui
 
 from openadapt import replay, visualize
-<<<<<<< HEAD
-from openadapt.app.cards import (
-    recording_prompt,
-    select_import,
-    settings,
-)
-from openadapt.app.util import clear_db, on_export, on_import
-=======
 from openadapt.app.cards import recording_prompt, select_import, settings
->>>>>>> c8159242
 from openadapt.app.objects.console import Console
 from openadapt.app.util import clear_db, on_export, on_import
 
@@ -39,21 +27,12 @@
 # Recording description autocomplete
 OPTIONS = ["test"]
 
-<<<<<<< HEAD
 app.native.window_args["resizable"] = False  # too many issues with resizing
 app.native.start_args["debug"] = False
-=======
-def run_app() -> None:
-    """Run the OpenAdapt application."""
-    file = os.path.dirname(__file__)
-    app.native.window_args["resizable"] = False  # too many issues with resizing
-    app.native.start_args["debug"] = False
->>>>>>> c8159242
 
 dark = ui.dark_mode()
 logger = None
 
-<<<<<<< HEAD
 # Add logo
 # right align icon
 with ui.row().classes("w-full justify-right"):
@@ -67,30 +46,6 @@
         img = bytes(
             f"data:image/png;base64,{(logo_base64.decode('utf-8'))}",
             encoding="utf-8",
-=======
-    # Add logo
-    # Right-align icon
-    with ui.row().classes("w-full justify-right"):
-        # settings
-        with ui.avatar(color="white" if dark else "black", size=128):
-            logo_base64 = base64.b64encode(open(f"{file}/assets/logo.png", "rb").read())
-            img = bytes(
-                f"data:image/png;base64,{(logo_base64.decode('utf-8'))}",
-                encoding="utf-8",
-            )
-            ui.image(img.decode("utf-8"))
-        ui.icon("settings").tooltip("Settings").on("click", lambda: settings(dark))
-        ui.icon("delete").on("click", lambda: clear_db(log=logger)).tooltip(
-            "Clear all recorded data"
-        )
-        ui.icon("upload").tooltip("Export Data").on("click", lambda: on_export(SERVER))
-        ui.icon("download").tooltip("Import Data").on(
-            "click", lambda: select_import(on_import)
-        )
-        ui.icon("share").tooltip("Share").on(
-            "click",
-            lambda: (_ for _ in ()).throw(Exception(NotImplementedError)),
->>>>>>> c8159242
         )
         ui.image(img.decode("utf-8"))
     ui.icon("settings").tooltip("Settings").on("click", lambda: settings(dark))
@@ -118,7 +73,6 @@
                 "click", lambda: threading.Thread(target=visualize.main).start()
             ).tooltip("Visualize the latest replay")
 
-<<<<<<< HEAD
             ui.icon("play_arrow", size="64px").on(
                 "click", lambda: replay.replay("NaiveReplayStrategy")
             ).tooltip("Play the latest replay")
@@ -128,35 +82,8 @@
         logger.log.style("height: 250px;, width: 300px;")
     splitter.enabled = False
 
-=======
-    with ui.splitter(value=20) as splitter:
-        splitter.classes("w-full h-full")
-        with splitter.before:
-            with ui.column().classes("w-full h-full"):
-                record_button = (
-                    ui.icon("radio_button_checked", size="64px")
-                    .on(
-                        "click",
-                        lambda: recording_prompt(options, record_button),
-                    )
-                    .tooltip("Record a new replay / Stop recording")
-                )
-                ui.icon("visibility", size="64px").on(
-                    "click",
-                    lambda: threading.Thread(target=visualize.main).start(),
-                ).tooltip("Visualize the latest replay")
 
-                ui.icon("play_arrow", size="64px").on(
-                    "click",
-                    lambda: replay.replay("NaiveReplayStrategy"),
-                ).tooltip("Play the latest replay")
-        with splitter.after:
-            logger = Console()
-            logger.log.style("height: 250px;, width: 300px;")
-        splitter.enabled = False
->>>>>>> c8159242
-
-def start():
+def start() -> None:
     ui.run(
         title="OpenAdapt Client",
         native=True,

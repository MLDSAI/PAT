--- conflicted
+++ resolved
@@ -1,5 +1,3 @@
-<<<<<<< HEAD
-=======
 """openadapt.app.main module.
 
 This module provides the main entry point for running the OpenAdapt application.
@@ -10,7 +8,6 @@
     run_app()
 """
 
->>>>>>> c8159242
 import base64
 import os
 import threading
@@ -75,16 +72,9 @@
                     )
                     .tooltip("Record a new replay / Stop recording")
                 )
-<<<<<<< HEAD
                 ui.icon("visibility", size="64px").on("click", visualize.main).tooltip(
                     "Visualize the latest replay"
                 )
-=======
-                ui.icon("visibility", size="64px").on(
-                    "click",
-                    lambda: threading.Thread(target=visualize.main).start(),
-                ).tooltip("Visualize the latest replay")
->>>>>>> c8159242
 
                 ui.icon("play_arrow", size="64px").on(
                     "click",

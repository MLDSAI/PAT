--- conflicted
+++ resolved
@@ -1,8 +1,4 @@
-<<<<<<< HEAD
-"""Privacy package for OpenAdapt."""
-=======
 """Package for the Privacy API.
 
 Module: __init__.py
-"""
->>>>>>> 1485ae45
+"""
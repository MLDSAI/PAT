--- conflicted
+++ resolved
@@ -35,14 +35,13 @@
         subprocess.run(["git", "stash"])
         print("Changes stashed")
 
-<<<<<<< HEAD
-    if "branch is up to date" not in result.stdout:
-        subprocess.run(["git", "pull", "-q"])
+        print("please fix merge commits and ")
+    elif "branch is up to date" not in result.stdout:
+        pull_result = subprocess.run(["git", "pull", "-q"])
+        if "diverged" in pull_result.stdout:
+            print("Please fix merge conflicts and try again")
+            return
         print("Updated the OpenAdapt App")
-=======
-    subprocess.run(["git", "pull", "1>$null"])
-    print("Updated the OpenAdapt App")
->>>>>>> 18b0e4c5
 
     # run_app()  # start gui
 

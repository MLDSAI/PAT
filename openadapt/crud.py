"""Implements basic CRUD (Create, Read, Update, Delete) operations for interacting with a database.

Module: crud.py
"""

from typing import Any

from loguru import logger
import sqlalchemy as sa

from openadapt.db import Session
from openadapt.models import (
    ActionEvent,
    Screenshot,
    Recording,
    WindowEvent,
    PerformanceStat,
    MemoryStat
)
from openadapt.config import STOP_SEQUENCES

BATCH_SIZE = 1

db = Session()
action_events = []
screenshots = []
window_events = []
performance_stats = []
memory_stats = []




<<<<<<< HEAD
def _insert(event_data: dict, table: sa.Table, buffer: list = None) -> Any | None:
    """Insert using Core API for improved performance (no rows are returned).

    Args:
        event_data (dict): The event data to be inserted.
        table (sa.Table): The SQLAlchemy table to insert the data into.
        buffer (list, optional): A buffer list to store the inserted objects before committing.
          Defaults to None.
    """
=======
>>>>>>> 6a19b2d7
    db_obj = {column.name: None for column in table.__table__.columns}
    for key in db_obj:
        if key in event_data:
            val = event_data[key]
            db_obj[key] = val
            del event_data[key]

    # make sure all event data was saved
    assert not event_data, event_data

    if buffer is not None:
        buffer.append(db_obj)

    if buffer is None or len(buffer) >= BATCH_SIZE:
        to_insert = buffer or [db_obj]
        result = db.execute(sa.insert(table), to_insert)
        db.commit()
        if buffer:
            buffer.clear()
        # Note: this does not contain the inserted row(s)
        return result


def insert_action_event(
    recording_timestamp: int, event_timestamp: int, event_data: dict
) -> None:
    """Insert an action event into the database.

    Args:
        recording_timestamp (int): The timestamp of the recording.
        event_timestamp (int): The timestamp of the event.
        event_data (dict): The data of the event.
    """
    event_data = {
        **event_data,
        "timestamp": event_timestamp,
        "recording_timestamp": recording_timestamp,
    }
    _insert(event_data, ActionEvent, action_events)


def insert_screenshot(
    recording_timestamp: int, event_timestamp: int, event_data: dict
) -> None:
    """Insert a screenshot into the database.

    Args:
        recording_timestamp (int): The timestamp of the recording.
        event_timestamp (int): The timestamp of the event.
        event_data (dict): The data of the event.
    """
    event_data = {
        **event_data,
        "timestamp": event_timestamp,
        "recording_timestamp": recording_timestamp,
    }
    _insert(event_data, Screenshot, screenshots)


def insert_window_event(
    recording_timestamp: int, event_timestamp: int, event_data: dict
) -> None:
    """Insert a window event into the database.

    Args:
        recording_timestamp (int): The timestamp of the recording.
        event_timestamp (int): The timestamp of the event.
        event_data (dict): The data of the event.
    """
    event_data = {
        **event_data,
        "timestamp": event_timestamp,
        "recording_timestamp": recording_timestamp,
    }
    _insert(event_data, WindowEvent, window_events)

<<<<<<< HEAD
=======

def insert_perf_stat(recording_timestamp, event_type, start_time, end_time):
    """
    Insert event performance stat into db
    """
>>>>>>> 6a19b2d7

def insert_perf_stat(
    recording_timestamp: int, event_type: str, start_time: float, end_time: float
) -> None:
    """Insert an event performance stat into the database.

    Args:
        recording_timestamp (int): The timestamp of the recording.
        event_type (str): The type of the event.
        start_time (float): The start time of the event.
        end_time (float): The end time of the event.
    """
    event_perf_stat = {
        "recording_timestamp": recording_timestamp,
        "event_type": event_type,
        "start_time": start_time,
        "end_time": end_time,
    }
    _insert(event_perf_stat, PerformanceStat, performance_stats)

<<<<<<< HEAD
=======

def get_perf_stats(recording_timestamp):
    """
    return performance stats for a given recording
    """
>>>>>>> 6a19b2d7

def get_perf_stats(recording_timestamp: int) -> list[Any]:
    """Get performance stats for a given recording.

    Args:
        recording_timestamp (int): The timestamp of the recording.

    Returns:
        List[PerformanceStat]: A list of performance stats for the recording.
    """
    return (
        db.query(PerformanceStat)
        .filter(PerformanceStat.recording_timestamp == recording_timestamp)
        .order_by(PerformanceStat.start_time)
        .all()
    )


<<<<<<< HEAD
def insert_recording(recording_data: dict) -> Recording:
    """Insert a recording into the database.

    Args:
        recording_data (dict): The data of the recording.

    Returns:
        Recording: The inserted recording object.
    """
=======
def insert_memory_stat(recording_timestamp, memory_usage_bytes, timestamp):
    """
    Insert memory stat into db
    """

    memory_stat = {
        "recording_timestamp": recording_timestamp,
        "memory_usage_bytes": memory_usage_bytes,
        "timestamp": timestamp,
    }
    _insert(memory_stat, MemoryStat, memory_stats)


def get_memory_stats(recording_timestamp):
    """
    return memory stats for a given recording
    """

    return (
        db
            .query(MemoryStat)
            .filter(MemoryStat.recording_timestamp == recording_timestamp)
            .order_by(MemoryStat.timestamp)
            .all()
    )


def insert_recording(recording_data):
>>>>>>> 6a19b2d7
    db_obj = Recording(**recording_data)
    db.add(db_obj)
    db.commit()
    db.refresh(db_obj)
    return db_obj


<<<<<<< HEAD
def get_latest_recording() -> Any | None:
    """Get the latest recording.
=======
def get_latest_recording():
    return db.query(Recording).order_by(sa.desc(Recording.timestamp)).limit(1).first()
>>>>>>> 6a19b2d7

    Returns:
        Recording: The latest recording object.
    """
    return db.query(Recording).order_by(sa.desc(Recording.timestamp)).limit(1).first()


def get_recording(timestamp: int) -> Any | None:
    """Get a recording by timestamp.

    Args:
        timestamp (int): The timestamp of the recording.

    Returns:
        Recording: The recording object.
    """
    return db.query(Recording).filter(Recording.timestamp == timestamp).first()

<<<<<<< HEAD
=======
def get_recording(timestamp):
    return db.query(Recording).filter(Recording.timestamp == timestamp).first()
>>>>>>> 6a19b2d7

def _get(table: Any, recording_timestamp: int) -> list[Any]:
    """Retrieve records from the database table based on the recording timestamp.

    Args:
        table (Any): The database table to query.
        recording_timestamp (int): The recording timestamp to filter the records.

    Returns:
        List[Any]: A list of records retrieved from the database table, ordered by timestamp.
    """
    return (
        db.query(table)
        .filter(table.recording_timestamp == recording_timestamp)
        .order_by(table.timestamp)
        .all()
    )


<<<<<<< HEAD
def get_action_events(recording: Recording) -> list[Any]:
    """Get action events for a given recording.

    Args:
        recording (Recording): The recording object.

    Returns:
        List[ActionEvent]: A list of action events for the recording.
    """
    return _get(ActionEvent, recording.timestamp)
=======
def get_action_events(recording):
    action_events = _get(ActionEvent, recording.timestamp)
    # filter out stop sequences listed in STOP_SEQUENCES and Ctrl + C
    filter_stop_sequences(action_events)
    return action_events


def filter_stop_sequences(action_events):
    # check for ctrl c first
    # TODO: want to handle sequences like ctrl c the same way as normal sequences
    if len(action_events) >= 2:
        if (
            action_events[-1].canonical_key_char == "c"
            and action_events[-2].canonical_key_name == "ctrl"
        ):
            # remove ctrl c
            # ctrl c must be held down at same time, so no release event
            action_events.pop()
            action_events.pop()
            return

    # create list of indices for sequence detection
    # one index for each stop sequence in STOP_SEQUENCES
    # start from the back of the sequence
    stop_sequence_indices = [len(sequence) - 1 for sequence in STOP_SEQUENCES]

    # index of sequence to remove, -1 if none found
    sequence_to_remove = -1
    # number of events to remove
    num_to_remove = 0

    for i in range(0, len(STOP_SEQUENCES)):
        # iterate backwards through list of action events
        for j in range(len(action_events) - 1, -1, -1):
            # never go past 1st action event, so if a sequence is longer than
            # len(action_events), it can't have been in the recording
            if (
                action_events[j].canonical_key_char
                == STOP_SEQUENCES[i][stop_sequence_indices[i]]
                or action_events[j].canonical_key_name
                == STOP_SEQUENCES[i][stop_sequence_indices[i]]
            ) and action_events[j].name == "press":
                # for press events, compare the characters
                stop_sequence_indices[i] -= 1
                num_to_remove += 1
            elif action_events[j].name == "release" and (
                action_events[j].canonical_key_char in STOP_SEQUENCES[i]
                or action_events[j].canonical_key_name in STOP_SEQUENCES[i]
            ):
                # can consider any release event with any sequence char as part of the sequence
                num_to_remove += 1
            else:
                # not part of the sequence, so exit inner loop
                break

        if stop_sequence_indices[i] == -1:
            # completed whole sequence, so set sequence_to_remove to
            # current sequence and exit outer loop
            sequence_to_remove = i
            break

    if sequence_to_remove != -1:
        # remove that sequence
        for _ in range(0, num_to_remove):
            action_events.pop()
>>>>>>> 6a19b2d7


def get_screenshots(recording: Recording, precompute_diffs: bool = False) -> list[Any]:
    """Get screenshots for a given recording.

    Args:
        recording (Recording): The recording object.
        precompute_diffs (bool, optional): Whether to precompute screenshot diffs.
            Defaults to False.

    Returns:
        List[Screenshot]: A list of screenshots for the recording.
    """
    screenshots = _get(Screenshot, recording.timestamp)

    for prev, cur in zip(screenshots, screenshots[1:]):
        cur.prev = prev
    screenshots[0].prev = screenshots[0]

    # TODO: store diffs
    if precompute_diffs:
        logger.info("precomputing diffs...")
        [(screenshot.diff, screenshot.diff_mask) for screenshot in screenshots]

    return screenshots


def get_window_events(recording: Recording) -> list[Any]:
    """Get window events for a given recording.

    Args:
        recording (Recording): The recording object.

    Returns:
        List[WindowEvent]: A list of window events for the recording.
    """
    return _get(WindowEvent, recording.timestamp)<|MERGE_RESOLUTION|>--- conflicted
+++ resolved
@@ -29,9 +29,6 @@
 memory_stats = []
 
 
-
-
-<<<<<<< HEAD
 def _insert(event_data: dict, table: sa.Table, buffer: list = None) -> Any | None:
     """Insert using Core API for improved performance (no rows are returned).
 
@@ -41,8 +38,6 @@
         buffer (list, optional): A buffer list to store the inserted objects before committing.
           Defaults to None.
     """
-=======
->>>>>>> 6a19b2d7
     db_obj = {column.name: None for column in table.__table__.columns}
     for key in db_obj:
         if key in event_data:
@@ -119,14 +114,6 @@
     }
     _insert(event_data, WindowEvent, window_events)
 
-<<<<<<< HEAD
-=======
-
-def insert_perf_stat(recording_timestamp, event_type, start_time, end_time):
-    """
-    Insert event performance stat into db
-    """
->>>>>>> 6a19b2d7
 
 def insert_perf_stat(
     recording_timestamp: int, event_type: str, start_time: float, end_time: float
@@ -147,14 +134,6 @@
     }
     _insert(event_perf_stat, PerformanceStat, performance_stats)
 
-<<<<<<< HEAD
-=======
-
-def get_perf_stats(recording_timestamp):
-    """
-    return performance stats for a given recording
-    """
->>>>>>> 6a19b2d7
 
 def get_perf_stats(recording_timestamp: int) -> list[Any]:
     """Get performance stats for a given recording.
@@ -172,22 +151,9 @@
         .all()
     )
 
-
-<<<<<<< HEAD
-def insert_recording(recording_data: dict) -> Recording:
-    """Insert a recording into the database.
-
-    Args:
-        recording_data (dict): The data of the recording.
-
-    Returns:
-        Recording: The inserted recording object.
-    """
-=======
+  
 def insert_memory_stat(recording_timestamp, memory_usage_bytes, timestamp):
-    """
-    Insert memory stat into db
-    """
+    """Insert memory stat into db."""
 
     memory_stat = {
         "recording_timestamp": recording_timestamp,
@@ -198,9 +164,7 @@
 
 
 def get_memory_stats(recording_timestamp):
-    """
-    return memory stats for a given recording
-    """
+    """return memory stats for a given recording."""
 
     return (
         db
@@ -212,22 +176,17 @@
 
 
 def insert_recording(recording_data):
->>>>>>> 6a19b2d7
+    """Insert the recording into to the db."""
     db_obj = Recording(**recording_data)
     db.add(db_obj)
     db.commit()
     db.refresh(db_obj)
     return db_obj
 
-
-<<<<<<< HEAD
+  
 def get_latest_recording() -> Any | None:
     """Get the latest recording.
-=======
-def get_latest_recording():
-    return db.query(Recording).order_by(sa.desc(Recording.timestamp)).limit(1).first()
->>>>>>> 6a19b2d7
-
+    
     Returns:
         Recording: The latest recording object.
     """
@@ -245,11 +204,6 @@
     """
     return db.query(Recording).filter(Recording.timestamp == timestamp).first()
 
-<<<<<<< HEAD
-=======
-def get_recording(timestamp):
-    return db.query(Recording).filter(Recording.timestamp == timestamp).first()
->>>>>>> 6a19b2d7
 
 def _get(table: Any, recording_timestamp: int) -> list[Any]:
     """Retrieve records from the database table based on the recording timestamp.
@@ -269,7 +223,6 @@
     )
 
 
-<<<<<<< HEAD
 def get_action_events(recording: Recording) -> list[Any]:
     """Get action events for a given recording.
 
@@ -279,14 +232,11 @@
     Returns:
         List[ActionEvent]: A list of action events for the recording.
     """
-    return _get(ActionEvent, recording.timestamp)
-=======
-def get_action_events(recording):
     action_events = _get(ActionEvent, recording.timestamp)
     # filter out stop sequences listed in STOP_SEQUENCES and Ctrl + C
     filter_stop_sequences(action_events)
     return action_events
-
+    
 
 def filter_stop_sequences(action_events):
     # check for ctrl c first
@@ -346,7 +296,6 @@
         # remove that sequence
         for _ in range(0, num_to_remove):
             action_events.pop()
->>>>>>> 6a19b2d7
 
 
 def get_screenshots(recording: Recording, precompute_diffs: bool = False) -> list[Any]:

import os
import time
import shutil

from datetime import datetime
from loguru import logger
from sqlalchemy.orm import sessionmaker
import sqlalchemy as sa

<<<<<<< HEAD
from openadapt.db import Session, get_base, get_engine, engine
from openadapt.models import ActionEvent, Screenshot, Recording, WindowEvent
from openadapt import config
=======
from openadapt.db import Session
from openadapt.models import (
    ActionEvent,
    Screenshot,
    Recording,
    WindowEvent,
    PerformanceStat,
)
>>>>>>> 2bbe0368


BATCH_SIZE = 1

db = Session()
action_events = []
screenshots = []
window_events = []
performance_stats = []

def _insert(event_data, table, buffer=None):
    """Insert using Core API for improved performance (no rows are returned)"""

    db_obj = {
        column.name: None
        for column in table.__table__.columns
    }
    for key in db_obj:
        if key in event_data:
            val = event_data[key]
            db_obj[key] = val
            del event_data[key]

    # make sure all event data was saved
    assert not event_data, event_data

    if buffer is not None:
        buffer.append(db_obj)

    if buffer is None or len(buffer) >= BATCH_SIZE:
        to_insert = buffer or [db_obj]
        result = db.execute(sa.insert(table), to_insert)
        db.commit()
        if buffer:
            buffer.clear()
        # Note: this does not contain the inserted row(s)
        return result


def insert_action_event(recording_timestamp, event_timestamp, event_data):
    event_data = {
        **event_data,
        "timestamp": event_timestamp,
        "recording_timestamp": recording_timestamp,
    }
    _insert(event_data, ActionEvent, action_events)


def insert_screenshot(recording_timestamp, event_timestamp, event_data):
    event_data = {
        **event_data,
        "timestamp": event_timestamp,
        "recording_timestamp": recording_timestamp,
    }
    _insert(event_data, Screenshot, screenshots)


def insert_window_event(recording_timestamp, event_timestamp, event_data):
    event_data = {
        **event_data,
        "timestamp": event_timestamp,
        "recording_timestamp": recording_timestamp,
    }
    _insert(event_data, WindowEvent, window_events)

def insert_perf_stat(recording_timestamp, event_type, start_time, end_time):
    """
    Insert event performance stat into db
    """

    event_perf_stat = {
        "recording_timestamp": recording_timestamp,
        "event_type": event_type,
        "start_time": start_time,
        "end_time": end_time,
    }
    _insert(event_perf_stat, PerformanceStat, performance_stats)

def get_perf_stats(recording_timestamp):
    """
    return performance stats for a given recording
    """

    return (
        db
        .query(PerformanceStat)
        .filter(PerformanceStat.recording_timestamp == recording_timestamp)
        .order_by(PerformanceStat.start_time)
        .all()
    )

def insert_recording(recording_data):
    db_obj = Recording(**recording_data)
    db.add(db_obj)
    db.commit()
    db.refresh(db_obj)
    return db_obj


def get_latest_recording():
    return (
        db
        .query(Recording)
        .order_by(sa.desc(Recording.timestamp))
        .limit(1)
        .first()
    )

def get_recording_by_id(recording_id):
    return (
        db
        .query(Recording)
        .filter_by(id=recording_id)
        .first()
    )

def create_filtered_db(recording_id):
    # Get the Recording object by ID
    recording = get_recording_by_id(recording_id)

    # Create a new database engine
    new_db_file_path = config.UNZIPPED_RECORDING_FOLDER_PATH / f"recording_{recording_id}.db"
    new_db_engine = sa.create_engine('sqlite:///{new_db_file_path}')

     # Get the base model
    Base = get_base(new_db_engine)

    # Create all the tables in the new database
    Base.metadata.create_all(new_db_engine)

    # Assuming you have an existing session named 'db'
    db.expunge(recording)

    # Create a new session
    Session = sessionmaker(bind=new_db_engine)
    session = Session()

    try:
        # Add the filtered Recording object to the session
        session.add(recording)
        
        # Commit the changes to the new database
        session.commit()
    except Exception as e:
        # Handle any exceptions that may occur during the database operations
        session.rollback()
        raise e
    finally:
        # Close the session
        session.close()

    # Return the path to the newly created database file
    return new_db_file_path

# Export to SQL
def export_sql(recording_id):
    # Export data for recordings e.g. via SELECT or similar
    sql = "SELECT * FROM recording WHERE id = {}".format(recording_id)
    return sql

def create_db(recording_id):
    fname_parts = [
        config.DB_FNAME,
        str(recording_id),
        datetime.now().strftime(config.DT_FMT),
    ]
    db_fname = "-".join(fname_parts)

    # append to .env before running alembic
    # backup first
    t = time.time()
    # USE WINDOWS
    shutil.copyfile(config.ENV_FILE_PATH, f"{config.ENV_FILE_PATH}-{t}")
    # update current running configuration
    import ipdb; ipdb.set_trace()
    config.set_db_fname(db_fname)
    with open(config.ENV_FILE_PATH, "a") as f:
        # f.seek(0, os.SEEK_END)
        f.write(f"\nDB_FNAME={config.DB_FNAME}")

    os.system("alembic upgrade head")
    db.engine = get_engine()


    # Retrieve the file path of the new database
    db_file_path = config.DB_FPATH.resolve()

    return t, db_file_path

# Restore database
def restore_db(timestamp):
    # TODO: Implement the restoration logic
    backup_file = "{}-{}".format(config.ENV_FILE_PATH, timestamp)
    os.system("cp {} {}".format(backup_file, config.ENV_FILE_PATH))

    # Undo other configuration changes if needed
    config.set_db_fname("openadapt.db")  # Reset the DB_FNAME to its initial state or set it to the appropriate value
    db.engine = get_engine()  # Revert the database engine to its previous state


def run_sql(sql):
    with engine.connect() as con:
        result = con.execute(sql)
        for row in result:
            logger.info(f"{row=}")

def export_recording(recording_id):
    sql = export_sql(recording_id)
    t, db_file_path = create_db(recording_id)
    run_sql(sql)
    restore_db(t)
    # TODO: undo configuration changes made in create_db
    return db_file_path


def get_recording(timestamp):
    return (
        db
        .query(Recording)
        .filter(Recording.timestamp == timestamp)
        .first()
    )


def _get(table, recording_timestamp):
    return (
        db
        .query(table)
        .filter(table.recording_timestamp == recording_timestamp)
        .order_by(table.timestamp)
        .all()
    )


def get_action_events(recording):
    return _get(ActionEvent, recording.timestamp)


def get_screenshots(recording, precompute_diffs=False):
    screenshots = _get(Screenshot, recording.timestamp)

    for prev, cur in zip(screenshots, screenshots[1:]):
        cur.prev = prev
    screenshots[0].prev = screenshots[0]

    # TODO: store diffs
    if precompute_diffs:
        logger.info("precomputing diffs...")
        [(screenshot.diff, screenshot.diff_mask) for screenshot in screenshots]

    return screenshots


def get_window_events(recording):
    return _get(WindowEvent, recording.timestamp)<|MERGE_RESOLUTION|>--- conflicted
+++ resolved
@@ -7,12 +7,8 @@
 from sqlalchemy.orm import sessionmaker
 import sqlalchemy as sa
 
-<<<<<<< HEAD
 from openadapt.db import Session, get_base, get_engine, engine
-from openadapt.models import ActionEvent, Screenshot, Recording, WindowEvent
 from openadapt import config
-=======
-from openadapt.db import Session
 from openadapt.models import (
     ActionEvent,
     Screenshot,
@@ -20,7 +16,6 @@
     WindowEvent,
     PerformanceStat,
 )
->>>>>>> 2bbe0368
 
 
 BATCH_SIZE = 1

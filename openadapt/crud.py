from loguru import logger
import sqlalchemy as sa

from openadapt.db import Session
from openadapt.models import (
    ActionEvent,
    Screenshot,
    Recording,
    WindowEvent,
    FileSignal,
    PerformanceStat,
    MemoryStat
)
from openadapt.config import STOP_SEQUENCES

BATCH_SIZE = 1

db = Session()
action_events = []
screenshots = []
window_events = []
file_signals = []
performance_stats = []
memory_stats = []



def _insert(event_data, table, buffer=None):
    """Insert using Core API for improved performance (no rows are returned)"""

    db_obj = {column.name: None for column in table.__table__.columns}
    for key in db_obj:
        if key in event_data:
            val = event_data[key]
            db_obj[key] = val
            del event_data[key]

    # make sure all event data was saved
    assert not event_data, event_data

    if buffer is not None:
        buffer.append(db_obj)

    if buffer is None or len(buffer) >= BATCH_SIZE:
        to_insert = buffer or [db_obj]
        result = db.execute(sa.insert(table), to_insert)
        db.commit()
        if buffer:
            buffer.clear()
        # Note: this does not contain the inserted row(s)
        return result


def insert_action_event(recording_timestamp, event_timestamp, event_data):
    event_data = {
        **event_data,
        "timestamp": event_timestamp,
        "recording_timestamp": recording_timestamp,
    }
    _insert(event_data, ActionEvent, action_events)


def insert_screenshot(recording_timestamp, event_timestamp, event_data):
    event_data = {
        **event_data,
        "timestamp": event_timestamp,
        "recording_timestamp": recording_timestamp,
    }
    _insert(event_data, Screenshot, screenshots)


def insert_window_event(recording_timestamp, event_timestamp, event_data):
    event_data = {
        **event_data,
        "timestamp": event_timestamp,
        "recording_timestamp": recording_timestamp,
    }
    _insert(event_data, WindowEvent, window_events)


<<<<<<< HEAD
def insert_file_signal(recording_timestamp, event_timestamp, event_data):
    event_data = {
        **event_data,
        "timestamp": event_timestamp,
        "recording_timestamp": recording_timestamp,
    }
    _insert(event_data, FileSignal, file_signals)


=======
>>>>>>> 3f328830
def insert_perf_stat(recording_timestamp, event_type, start_time, end_time):
    """
    Insert event performance stat into db
    """

    event_perf_stat = {
        "recording_timestamp": recording_timestamp,
        "event_type": event_type,
        "start_time": start_time,
        "end_time": end_time,
    }
    _insert(event_perf_stat, PerformanceStat, performance_stats)


def get_perf_stats(recording_timestamp):
    """
    return performance stats for a given recording
    """

    return (
        db.query(PerformanceStat)
        .filter(PerformanceStat.recording_timestamp == recording_timestamp)
        .order_by(PerformanceStat.start_time)
        .all()
    )


def insert_memory_stat(recording_timestamp, memory_usage_bytes, timestamp):
    """
    Insert memory stat into db
    """

    memory_stat = {
        "recording_timestamp": recording_timestamp,
        "memory_usage_bytes": memory_usage_bytes,
        "timestamp": timestamp,
    }
    _insert(memory_stat, MemoryStat, memory_stats)


def get_memory_stats(recording_timestamp):
    """
    return memory stats for a given recording
    """

    return (
        db
            .query(MemoryStat)
            .filter(MemoryStat.recording_timestamp == recording_timestamp)
            .order_by(MemoryStat.timestamp)
            .all()
    )


def insert_recording(recording_data):
    db_obj = Recording(**recording_data)
    db.add(db_obj)
    db.commit()
    db.refresh(db_obj)
    return db_obj


def get_latest_recording():
    return db.query(Recording).order_by(sa.desc(Recording.timestamp)).limit(1).first()


def get_recording(timestamp):
    return db.query(Recording).filter(Recording.timestamp == timestamp).first()


def _get(table, recording_timestamp):
    return (
        db.query(table)
        .filter(table.recording_timestamp == recording_timestamp)
        .order_by(table.timestamp)
        .all()
    )


def get_action_events(recording):
    action_events = _get(ActionEvent, recording.timestamp)
    # filter out stop sequences listed in STOP_SEQUENCES and Ctrl + C
    filter_stop_sequences(action_events)
    return action_events


def filter_stop_sequences(action_events):
    # check for ctrl c first
    # TODO: want to handle sequences like ctrl c the same way as normal sequences
    if len(action_events) >= 2:
        if (
            action_events[-1].canonical_key_char == "c"
            and action_events[-2].canonical_key_name == "ctrl"
        ):
            # remove ctrl c
            # ctrl c must be held down at same time, so no release event
            action_events.pop()
            action_events.pop()
            return

    # create list of indices for sequence detection
    # one index for each stop sequence in STOP_SEQUENCES
    # start from the back of the sequence
    stop_sequence_indices = [len(sequence) - 1 for sequence in STOP_SEQUENCES]

    # index of sequence to remove, -1 if none found
    sequence_to_remove = -1
    # number of events to remove
    num_to_remove = 0

    for i in range(0, len(STOP_SEQUENCES)):
        # iterate backwards through list of action events
        for j in range(len(action_events) - 1, -1, -1):
            # never go past 1st action event, so if a sequence is longer than
            # len(action_events), it can't have been in the recording
            if (
                action_events[j].canonical_key_char
                == STOP_SEQUENCES[i][stop_sequence_indices[i]]
                or action_events[j].canonical_key_name
                == STOP_SEQUENCES[i][stop_sequence_indices[i]]
            ) and action_events[j].name == "press":
                # for press events, compare the characters
                stop_sequence_indices[i] -= 1
                num_to_remove += 1
            elif action_events[j].name == "release" and (
                action_events[j].canonical_key_char in STOP_SEQUENCES[i]
                or action_events[j].canonical_key_name in STOP_SEQUENCES[i]
            ):
                # can consider any release event with any sequence char as part of the sequence
                num_to_remove += 1
            else:
                # not part of the sequence, so exit inner loop
                break

        if stop_sequence_indices[i] == -1:
            # completed whole sequence, so set sequence_to_remove to
            # current sequence and exit outer loop
            sequence_to_remove = i
            break

    if sequence_to_remove != -1:
        # remove that sequence
        for _ in range(0, num_to_remove):
            action_events.pop()


def get_screenshots(recording, precompute_diffs=False):
    screenshots = _get(Screenshot, recording.timestamp)

    for prev, cur in zip(screenshots, screenshots[1:]):
        cur.prev = prev
    screenshots[0].prev = screenshots[0]

    # TODO: store diffs
    if precompute_diffs:
        logger.info(f"precomputing diffs...")
        [(screenshot.diff, screenshot.diff_mask) for screenshot in screenshots]

    return screenshots


def get_window_events(recording):
    return _get(WindowEvent, recording.timestamp)


def get_file_signals(recording):
    return _get(FileSignal, recording.timestamp)<|MERGE_RESOLUTION|>--- conflicted
+++ resolved
@@ -78,7 +78,6 @@
     _insert(event_data, WindowEvent, window_events)
 
 
-<<<<<<< HEAD
 def insert_file_signal(recording_timestamp, event_timestamp, event_data):
     event_data = {
         **event_data,
@@ -88,8 +87,6 @@
     _insert(event_data, FileSignal, file_signals)
 
 
-=======
->>>>>>> 3f328830
 def insert_perf_stat(recording_timestamp, event_type, start_time, end_time):
     """
     Insert event performance stat into db

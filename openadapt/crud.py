import sqlalchemy as sa
from loguru import logger

from openadapt import config
from openadapt.db import Session
from openadapt.models import (ActionEvent, MemoryStat, PerformanceStat,
                              Recording, Screenshot, WindowEvent)

BATCH_SIZE = 1

db = Session()
action_events = []
screenshots = []
window_events = []
performance_stats = []
memory_stats = []


def _insert(event_data, table, buffer=None):
    """Insert using Core API for improved performance (no rows are returned)"""

    db_obj = {column.name: None for column in table.__table__.columns}
    for key in db_obj:
        if key in event_data:
            val = event_data[key]
            db_obj[key] = val
            del event_data[key]

    # make sure all event data was saved
    assert not event_data, event_data

    if buffer is not None:
        buffer.append(db_obj)

    if buffer is None or len(buffer) >= BATCH_SIZE:
        to_insert = buffer or [db_obj]
        result = db.execute(sa.insert(table), to_insert)
        db.commit()
        if buffer:
            buffer.clear()
        # Note: this does not contain the inserted row(s)
        return result


def insert_action_event(recording_timestamp, event_timestamp, event_data):
    event_data = {
        **event_data,
        "timestamp": event_timestamp,
        "recording_timestamp": recording_timestamp,
    }
    _insert(event_data, ActionEvent, action_events)


def insert_screenshot(recording_timestamp, event_timestamp, event_data):
    event_data = {
        **event_data,
        "timestamp": event_timestamp,
        "recording_timestamp": recording_timestamp,
    }
    _insert(event_data, Screenshot, screenshots)


def insert_window_event(recording_timestamp, event_timestamp, event_data):
    event_data = {
        **event_data,
        "timestamp": event_timestamp,
        "recording_timestamp": recording_timestamp,
    }
    _insert(event_data, WindowEvent, window_events)


def insert_perf_stat(recording_timestamp, event_type, start_time, end_time):
    """
    Insert event performance stat into db
    """

    event_perf_stat = {
        "recording_timestamp": recording_timestamp,
        "event_type": event_type,
        "start_time": start_time,
        "end_time": end_time,
    }
    _insert(event_perf_stat, PerformanceStat, performance_stats)


def get_perf_stats(recording_timestamp):
    """
    return performance stats for a given recording
    """

    return (
        db.query(PerformanceStat)
        .filter(PerformanceStat.recording_timestamp == recording_timestamp)
        .order_by(PerformanceStat.start_time)
        .all()
    )


def insert_memory_stat(recording_timestamp, memory_usage_bytes, timestamp):
    """
    Insert memory stat into db
    """

    memory_stat = {
        "recording_timestamp": recording_timestamp,
        "memory_usage_bytes": memory_usage_bytes,
        "timestamp": timestamp,
    }
    _insert(memory_stat, MemoryStat, memory_stats)


def get_memory_stats(recording_timestamp):
    """
    return memory stats for a given recording
    """

    return (
        db
            .query(MemoryStat)
            .filter(MemoryStat.recording_timestamp == recording_timestamp)
            .order_by(MemoryStat.timestamp)
            .all()
    )


def insert_recording(recording_data):
    db_obj = Recording(**recording_data)
    db.add(db_obj)
    db.commit()
    db.refresh(db_obj)
    return db_obj


def get_latest_recording():
    return db.query(Recording).order_by(sa.desc(Recording.timestamp)).limit(1).first()


def get_recording(timestamp):
    return db.query(Recording).filter(Recording.timestamp == timestamp).first()


def _get(table, recording_timestamp):
    return (
        db.query(table)
        .filter(table.recording_timestamp == recording_timestamp)
        .order_by(table.timestamp)
        .all()
    )


def get_action_events(recording):
    assert recording, "Invalid recording."
    action_events = _get(ActionEvent, recording.timestamp)
    # filter out stop sequences listed in STOP_SEQUENCES and Ctrl + C
    filter_stop_sequences(action_events)
    return action_events


def filter_stop_sequences(action_events):
    # check for ctrl c first
    # TODO: want to handle sequences like ctrl c the same way as normal sequences
    if len(action_events) >= 2:
        if (
            action_events[-1].canonical_key_char == "c"
            and action_events[-2].canonical_key_name == "ctrl"
        ):
            # remove ctrl c
            # ctrl c must be held down at same time, so no release event
            action_events.pop()
            action_events.pop()
            return

    # create list of indices for sequence detection
    # one index for each stop sequence in STOP_SEQUENCES
    # start from the back of the sequence
    stop_sequence_indices = [len(sequence) - 1 for sequence in config.STOP_SEQUENCES]

    # index of sequence to remove, -1 if none found
    sequence_to_remove = -1
    # number of events to remove
    num_to_remove = 0

    for i in range(0, len(config.STOP_SEQUENCES)):
        # iterate backwards through list of action events
        for j in range(len(action_events) - 1, -1, -1):
            # never go past 1st action event, so if a sequence is longer than
            # len(action_events), it can't have been in the recording
            if (
                action_events[j].canonical_key_char
                == config.STOP_SEQUENCES[i][stop_sequence_indices[i]]
                or action_events[j].canonical_key_name
                == config.STOP_SEQUENCES[i][stop_sequence_indices[i]]
            ) and action_events[j].name == "press":
                # for press events, compare the characters
                stop_sequence_indices[i] -= 1
                num_to_remove += 1
            elif action_events[j].name == "release" and (
                action_events[j].canonical_key_char in config.STOP_SEQUENCES[i]
                or action_events[j].canonical_key_name in config.STOP_SEQUENCES[i]
            ):
                # can consider any release event with any sequence char as part of the sequence
                num_to_remove += 1
            else:
                # not part of the sequence, so exit inner loop
                break

        if stop_sequence_indices[i] == -1:
            # completed whole sequence, so set sequence_to_remove to
            # current sequence and exit outer loop
            sequence_to_remove = i
            break

    if sequence_to_remove != -1:
        # remove that sequence
        for _ in range(0, num_to_remove):
            action_events.pop()

def save_screenshot_diff(screenshots):
    data_updated = False
    logger.info("verifying diffs for screenshots...")

    for screenshot in screenshots:
        if not screenshot.prev:
            continue
        if not screenshot.png_diff_data:
            screenshot.png_diff_data = screenshot.convert_png_to_binary(screenshot.diff)
            data_updated = True
        if not screenshot.png_diff_mask_data:
            screenshot.png_diff_mask_data = screenshot.convert_png_to_binary(screenshot.diff_mask)
            data_updated = True

    if data_updated:
        logger.info("saving screenshot diff data to db...")
        db.bulk_save_objects(screenshots)
        db.commit()

    return screenshots


def get_screenshots(recording):
    screenshots = _get(Screenshot, recording.timestamp)

    for prev, cur in zip(screenshots, screenshots[1:]):
        cur.prev = prev
    if screenshots:
        screenshots[0].prev = screenshots[0]

<<<<<<< HEAD
    if config.SAVE_SCREENSHOT_DIFF:
        screenshots = save_screenshot_diff(screenshots)
=======
    # TODO: store diffs
    if precompute_diffs:
        logger.info("precomputing diffs...")
        [(screenshot.diff, screenshot.diff_mask) for screenshot in screenshots]

>>>>>>> 6a42eb76
    return screenshots


def get_window_events(recording):
    return _get(WindowEvent, recording.timestamp)<|MERGE_RESOLUTION|>--- conflicted
+++ resolved
@@ -1,10 +1,16 @@
+from loguru import logger
 import sqlalchemy as sa
-from loguru import logger
 
 from openadapt import config
 from openadapt.db import Session
-from openadapt.models import (ActionEvent, MemoryStat, PerformanceStat,
-                              Recording, Screenshot, WindowEvent)
+from openadapt.models import (
+    ActionEvent,
+    MemoryStat,
+    PerformanceStat,
+    Recording,
+    Screenshot,
+    WindowEvent,
+)
 
 BATCH_SIZE = 1
 
@@ -115,11 +121,10 @@
     """
 
     return (
-        db
-            .query(MemoryStat)
-            .filter(MemoryStat.recording_timestamp == recording_timestamp)
-            .order_by(MemoryStat.timestamp)
-            .all()
+        db.query(MemoryStat)
+        .filter(MemoryStat.recording_timestamp == recording_timestamp)
+        .order_by(MemoryStat.timestamp)
+        .all()
     )
 
 
@@ -215,6 +220,7 @@
         for _ in range(0, num_to_remove):
             action_events.pop()
 
+
 def save_screenshot_diff(screenshots):
     data_updated = False
     logger.info("verifying diffs for screenshots...")
@@ -226,7 +232,9 @@
             screenshot.png_diff_data = screenshot.convert_png_to_binary(screenshot.diff)
             data_updated = True
         if not screenshot.png_diff_mask_data:
-            screenshot.png_diff_mask_data = screenshot.convert_png_to_binary(screenshot.diff_mask)
+            screenshot.png_diff_mask_data = screenshot.convert_png_to_binary(
+                screenshot.diff_mask
+            )
             data_updated = True
 
     if data_updated:
@@ -245,16 +253,8 @@
     if screenshots:
         screenshots[0].prev = screenshots[0]
 
-<<<<<<< HEAD
     if config.SAVE_SCREENSHOT_DIFF:
         screenshots = save_screenshot_diff(screenshots)
-=======
-    # TODO: store diffs
-    if precompute_diffs:
-        logger.info("precomputing diffs...")
-        [(screenshot.diff, screenshot.diff_mask) for screenshot in screenshots]
-
->>>>>>> 6a42eb76
     return screenshots
 
 

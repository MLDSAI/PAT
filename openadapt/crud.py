--- conflicted
+++ resolved
@@ -217,13 +217,11 @@
     return db.query(Recording).filter(Recording.timestamp == timestamp).first()
 
 
-<<<<<<< HEAD
+
 def get_recording_by_id(id: int):
     return db.query(Recording).filter(Recording.id == id).first()
-    
-
-def _get(table, recording_timestamp):
-=======
+  
+  
 def _get(table: BaseModel, recording_timestamp: int) -> list[BaseModel]:
     """Retrieve records from the database table based on the recording timestamp.
 
@@ -235,7 +233,6 @@
         list[BaseModel]: A list of records retrieved from the database table,
           ordered by timestamp.
     """
->>>>>>> 8afb5c5a
     return (
         db.query(table)
         .filter(table.recording_timestamp == recording_timestamp)

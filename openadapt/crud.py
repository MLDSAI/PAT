--- conflicted
+++ resolved
@@ -12,17 +12,12 @@
 from openadapt.db import BaseModel, Session
 from openadapt.models import (
     ActionEvent,
+    FileSignal,
     MemoryStat,
     PerformanceStat,
     Recording,
     Screenshot,
     WindowEvent,
-<<<<<<< HEAD
-    FileSignal,
-    PerformanceStat,
-    MemoryStat
-=======
->>>>>>> 8afb5c5a
 )
 
 BATCH_SIZE = 1
@@ -132,7 +127,6 @@
     _insert(event_data, WindowEvent, window_events)
 
 
-<<<<<<< HEAD
 def insert_file_signal(recording_timestamp, event_timestamp, event_data):
     event_data = {
         **event_data,
@@ -142,11 +136,6 @@
     _insert(event_data, FileSignal, file_signals)
 
 
-def insert_perf_stat(recording_timestamp, event_type, start_time, end_time):
-    """
-    Insert event performance stat into db
-    """
-=======
 def insert_perf_stat(
     recording_timestamp: int,
     event_type: str,
@@ -154,7 +143,6 @@
     end_time: float,
 ) -> None:
     """Insert an event performance stat into the database.
->>>>>>> 8afb5c5a
 
     Args:
         recording_timestamp (int): The timestamp of the recording.
@@ -397,14 +385,6 @@
     return screenshots
 
 
-<<<<<<< HEAD
-def get_window_events(recording):
-    return _get(WindowEvent, recording.timestamp)
-
-
-def get_file_signals(recording):
-    return _get(FileSignal, recording.timestamp)
-=======
 def get_window_events(recording: Recording) -> list[WindowEvent]:
     """Get window events for a given recording.
 
@@ -415,4 +395,7 @@
         list[WindowEvent]: A list of window events for the recording.
     """
     return _get(WindowEvent, recording.timestamp)
->>>>>>> 8afb5c5a
+
+
+def get_file_signals(recording):
+    return _get(FileSignal, recording.timestamp)
"""Implements basic CRUD operations for interacting with a database.

Module: crud.py
"""

from typing import Any

from loguru import logger
import sqlalchemy as sa

from openadapt.config import STOP_SEQUENCES
from openadapt.db import BaseModel, Session
from openadapt.models import (
    ActionEvent,
    MemoryStat,
    PerformanceStat,
    Recording,
    Screenshot,
    WindowEvent,
)

BATCH_SIZE = 1

db = Session()
action_events = []
screenshots = []
window_events = []
performance_stats = []
memory_stats = []


def _insert(
    event_data: dict[str, Any],
    table: sa.Table,
    buffer: list[dict[str, Any]] | None = None,
) -> sa.engine.Result | None:
    """Insert using Core API for improved performance (no rows are returned).

<<<<<<< HEAD

def _insert(event_data, table, buffer=None):
    """Insert using Core API for improved performance (no rows are returned)"""
=======
    Args:
        event_data (dict): The event data to be inserted.
        table (sa.Table): The SQLAlchemy table to insert the data into.
        buffer (list, optional): A buffer list to store the inserted objects
            before committing. Defaults to None.
>>>>>>> c8159242

    Returns:
        sa.engine.Result | None: The SQLAlchemy Result object if a buffer is
          not provided. None if a buffer is provided.
    """
    db_obj = {column.name: None for column in table.__table__.columns}
    for key in db_obj:
        if key in event_data:
            val = event_data[key]
            db_obj[key] = val
            del event_data[key]

    # make sure all event data was saved
    assert not event_data, event_data

    if buffer is not None:
        buffer.append(db_obj)

    if buffer is None or len(buffer) >= BATCH_SIZE:
        to_insert = buffer or [db_obj]
        result = db.execute(sa.insert(table), to_insert)
        db.commit()
        if buffer:
            buffer.clear()
        # Note: this does not contain the inserted row(s)
        return result


def insert_action_event(
    recording_timestamp: int, event_timestamp: int, event_data: dict[str, Any]
) -> None:
    """Insert an action event into the database.

    Args:
        recording_timestamp (int): The timestamp of the recording.
        event_timestamp (int): The timestamp of the event.
        event_data (dict): The data of the event.
    """
    event_data = {
        **event_data,
        "timestamp": event_timestamp,
        "recording_timestamp": recording_timestamp,
    }
    _insert(event_data, ActionEvent, action_events)


def insert_screenshot(
    recording_timestamp: int, event_timestamp: int, event_data: dict[str, Any]
) -> None:
    """Insert a screenshot into the database.

    Args:
        recording_timestamp (int): The timestamp of the recording.
        event_timestamp (int): The timestamp of the event.
        event_data (dict): The data of the event.
    """
    event_data = {
        **event_data,
        "timestamp": event_timestamp,
        "recording_timestamp": recording_timestamp,
    }
    _insert(event_data, Screenshot, screenshots)


def insert_window_event(
    recording_timestamp: int,
    event_timestamp: int,
    event_data: dict[str, Any],
) -> None:
    """Insert a window event into the database.

    Args:
        recording_timestamp (int): The timestamp of the recording.
        event_timestamp (int): The timestamp of the event.
        event_data (dict): The data of the event.
    """
    event_data = {
        **event_data,
        "timestamp": event_timestamp,
        "recording_timestamp": recording_timestamp,
    }
    _insert(event_data, WindowEvent, window_events)


def insert_perf_stat(
    recording_timestamp: int,
    event_type: str,
    start_time: float,
    end_time: float,
) -> None:
    """Insert an event performance stat into the database.

    Args:
        recording_timestamp (int): The timestamp of the recording.
        event_type (str): The type of the event.
        start_time (float): The start time of the event.
        end_time (float): The end time of the event.
    """
    event_perf_stat = {
        "recording_timestamp": recording_timestamp,
        "event_type": event_type,
        "start_time": start_time,
        "end_time": end_time,
    }
    _insert(event_perf_stat, PerformanceStat, performance_stats)


def get_perf_stats(recording_timestamp: int) -> list[PerformanceStat]:
    """Get performance stats for a given recording.

    Args:
        recording_timestamp (int): The timestamp of the recording.

    Returns:
        list[PerformanceStat]: A list of performance stats for the recording.
    """
    return (
        db.query(PerformanceStat)
        .filter(PerformanceStat.recording_timestamp == recording_timestamp)
        .order_by(PerformanceStat.start_time)
        .all()
    )


def insert_memory_stat(
    recording_timestamp: int, memory_usage_bytes: int, timestamp: int
) -> None:
    """Insert memory stat into db."""
    memory_stat = {
        "recording_timestamp": recording_timestamp,
        "memory_usage_bytes": memory_usage_bytes,
        "timestamp": timestamp,
    }
    _insert(memory_stat, MemoryStat, memory_stats)


def get_memory_stats(recording_timestamp: int) -> None:
    """Return memory stats for a given recording."""
    return (
        db.query(MemoryStat)
        .filter(MemoryStat.recording_timestamp == recording_timestamp)
        .order_by(MemoryStat.timestamp)
        .all()
    )


def insert_recording(recording_data: Recording) -> Recording:
    """Insert the recording into to the db."""
    db_obj = Recording(**recording_data)
    db.add(db_obj)
    db.commit()
    db.refresh(db_obj)
    return db_obj


<<<<<<< HEAD
def get_all_recordings():
    return (
        db
        .query(Recording)
        .order_by(sa.desc(Recording.timestamp))
        .all()
    )


def get_latest_recording():
=======
def get_latest_recording() -> Recording:
    """Get the latest recording.

    Returns:
        Recording: The latest recording object.
    """
>>>>>>> c8159242
    return db.query(Recording).order_by(sa.desc(Recording.timestamp)).limit(1).first()


def get_recording(timestamp: int) -> Recording:
    """Get a recording by timestamp.

    Args:
        timestamp (int): The timestamp of the recording.

    Returns:
        Recording: The recording object.
    """
    return db.query(Recording).filter(Recording.timestamp == timestamp).first()


def _get(table: BaseModel, recording_timestamp: int) -> list[BaseModel]:
    """Retrieve records from the database table based on the recording timestamp.

    Args:
        table (BaseModel): The database table to query.
        recording_timestamp (int): The recording timestamp to filter the records.

    Returns:
        list[BaseModel]: A list of records retrieved from the database table,
          ordered by timestamp.
    """
    return (
        db.query(table)
        .filter(table.recording_timestamp == recording_timestamp)
        .order_by(table.timestamp)
        .all()
    )


def get_action_events(recording: Recording) -> list[ActionEvent]:
    """Get action events for a given recording.

    Args:
        recording (Recording): The recording object.

    Returns:
        list[ActionEvent]: A list of action events for the recording.
    """
    assert recording, "Invalid recording."
    action_events = _get(ActionEvent, recording.timestamp)
    # filter out stop sequences listed in STOP_SEQUENCES and Ctrl + C
    filter_stop_sequences(action_events)
    return action_events


def filter_stop_sequences(action_events: list[ActionEvent]) -> None:
    """Filter stop sequences.

    Args:
        List[ActionEvent]: A list of action events for the recording.

    Returns:
        None
    """
    # check for ctrl c first
    # TODO: want to handle sequences like ctrl c the same way as normal sequences
    if len(action_events) >= 2:
        if (
            action_events[-1].canonical_key_char == "c"
            and action_events[-2].canonical_key_name == "ctrl"
        ):
            # remove ctrl c
            # ctrl c must be held down at same time, so no release event
            action_events.pop()
            action_events.pop()
            return

    # create list of indices for sequence detection
    # one index for each stop sequence in STOP_SEQUENCES
    # start from the back of the sequence
    stop_sequence_indices = [len(sequence) - 1 for sequence in STOP_SEQUENCES]

    # index of sequence to remove, -1 if none found
    sequence_to_remove = -1
    # number of events to remove
    num_to_remove = 0

    for i in range(0, len(STOP_SEQUENCES)):
        # iterate backwards through list of action events
        for j in range(len(action_events) - 1, -1, -1):
            # never go past 1st action event, so if a sequence is longer than
            # len(action_events), it can't have been in the recording
            if (
                action_events[j].canonical_key_char
                == STOP_SEQUENCES[i][stop_sequence_indices[i]]
                or action_events[j].canonical_key_name
                == STOP_SEQUENCES[i][stop_sequence_indices[i]]
            ) and action_events[j].name == "press":
                # for press events, compare the characters
                stop_sequence_indices[i] -= 1
                num_to_remove += 1
            elif action_events[j].name == "release" and (
                action_events[j].canonical_key_char in STOP_SEQUENCES[i]
                or action_events[j].canonical_key_name in STOP_SEQUENCES[i]
            ):
                # can consider any release event with any sequence char as
                # part of the sequence
                num_to_remove += 1
            else:
                # not part of the sequence, so exit inner loop
                break

        if stop_sequence_indices[i] == -1:
            # completed whole sequence, so set sequence_to_remove to
            # current sequence and exit outer loop
            sequence_to_remove = i
            break

    if sequence_to_remove != -1:
        # remove that sequence
        for _ in range(0, num_to_remove):
            action_events.pop()


def get_screenshots(
    recording: Recording, precompute_diffs: bool = False
) -> list[Screenshot]:
    """Get screenshots for a given recording.

    Args:
        recording (Recording): The recording object.
        precompute_diffs (bool, optional): Whether to precompute screenshot diffs.
            Defaults to False.

    Returns:
        list[Screenshot]: A list of screenshots for the recording.
    """
    screenshots = _get(Screenshot, recording.timestamp)

    for prev, cur in zip(screenshots, screenshots[1:]):
        cur.prev = prev
    if screenshots:
        screenshots[0].prev = screenshots[0]

    # TODO: store diffs
    if precompute_diffs:
        logger.info("precomputing diffs...")
        [(screenshot.diff, screenshot.diff_mask) for screenshot in screenshots]

    return screenshots


<<<<<<< HEAD
def get_window_events(recording):
    return _get(WindowEvent, recording.timestamp)

def newSession():
    global db
    if db:
        db.close()
    db = Session()
=======
def get_window_events(recording: Recording) -> list[WindowEvent]:
    """Get window events for a given recording.

    Args:
        recording (Recording): The recording object.

    Returns:
        list[WindowEvent]: A list of window events for the recording.
    """
    return _get(WindowEvent, recording.timestamp)
>>>>>>> c8159242
<|MERGE_RESOLUTION|>--- conflicted
+++ resolved
@@ -36,17 +36,11 @@
 ) -> sa.engine.Result | None:
     """Insert using Core API for improved performance (no rows are returned).
 
-<<<<<<< HEAD
-
-def _insert(event_data, table, buffer=None):
-    """Insert using Core API for improved performance (no rows are returned)"""
-=======
     Args:
         event_data (dict): The event data to be inserted.
         table (sa.Table): The SQLAlchemy table to insert the data into.
         buffer (list, optional): A buffer list to store the inserted objects
             before committing. Defaults to None.
->>>>>>> c8159242
 
     Returns:
         sa.engine.Result | None: The SQLAlchemy Result object if a buffer is
@@ -202,8 +196,12 @@
     return db_obj
 
 
-<<<<<<< HEAD
-def get_all_recordings():
+def get_all_recordings() -> list[Recording]:
+    """Get all recordings.
+    
+    Returns:
+        list[Recording]: A list of all recordings.
+    """
     return (
         db
         .query(Recording)
@@ -212,15 +210,12 @@
     )
 
 
-def get_latest_recording():
-=======
 def get_latest_recording() -> Recording:
     """Get the latest recording.
 
     Returns:
         Recording: The latest recording object.
     """
->>>>>>> c8159242
     return db.query(Recording).order_by(sa.desc(Recording.timestamp)).limit(1).first()
 
 
@@ -368,24 +363,19 @@
     return screenshots
 
 
-<<<<<<< HEAD
-def get_window_events(recording):
+def get_window_events(recording: Recording) -> list[WindowEvent]:
+    """Get window events for a given recording.
+
+    Args:
+        recording (Recording): The recording object.
+
+    Returns:
+        list[WindowEvent]: A list of window events for the recording.
+    """
     return _get(WindowEvent, recording.timestamp)
 
 def newSession():
     global db
     if db:
         db.close()
-    db = Session()
-=======
-def get_window_events(recording: Recording) -> list[WindowEvent]:
-    """Get window events for a given recording.
-
-    Args:
-        recording (Recording): The recording object.
-
-    Returns:
-        list[WindowEvent]: A list of window events for the recording.
-    """
-    return _get(WindowEvent, recording.timestamp)
->>>>>>> c8159242
+    db = Session()
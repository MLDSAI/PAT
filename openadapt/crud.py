--- conflicted
+++ resolved
@@ -253,14 +253,7 @@
     # TODO: store diffs
     if precompute_diffs:
         logger.info("precomputing diffs...")
-<<<<<<< HEAD
-        [
-            (screenshot.diff, screenshot.diff_mask)
-            for screenshot in screenshots
-        ]
-=======
         [(screenshot.diff, screenshot.diff_mask) for screenshot in screenshots]
->>>>>>> 2e7496b6
 
     return screenshots
 

--- conflicted
+++ resolved
@@ -609,12 +609,6 @@
     Args:
         recording_timestamp (float): The timestamp of the recording (defaults to latest).
     """
-<<<<<<< HEAD
-    type_to_prev_start_time = defaultdict(list)
-    type_to_start_time_deltas = defaultdict(list)
-=======
-
->>>>>>> 6a19b2d7
     type_to_proc_times = defaultdict(list)
     type_to_timestamps = defaultdict(list)
     event_types = set()
@@ -632,33 +626,6 @@
         type_to_proc_times[event_type].append(
             end_time - start_time
         )
-<<<<<<< HEAD
-        start_time_delta = perf_stat["start_time"] - prev_start_time
-        type_to_start_time_deltas[perf_stat["event_type"]].append(start_time_delta)
-        type_to_prev_start_time[perf_stat["event_type"]] = perf_stat["start_time"]
-        type_to_proc_times[perf_stat["event_type"]].append(
-            perf_stat["end_time"] - perf_stat["start_time"]
-        )
-        type_to_count[perf_stat["event_type"]] += 1
-        type_to_timestamps[perf_stat["event_type"]].append(perf_stat["start_time"])
-
-    y_data = {"proc_times": {}, "start_time_deltas": {}}
-    for i, event_type in enumerate(type_to_count):
-        # type_count = type_to_count[event_type]
-        start_time_deltas = type_to_start_time_deltas[event_type]
-        proc_times = type_to_proc_times[event_type]
-        y_data["proc_times"][event_type] = proc_times
-        y_data["start_time_deltas"][event_type] = start_time_deltas
-
-    fig, axes = plt.subplots(2, 1, sharex=True, figsize=(20, 10))
-    for i, data_type in enumerate(y_data):
-        for event_type in y_data[data_type]:
-            x = type_to_timestamps[event_type]
-            y = y_data[data_type][event_type]
-            axes[i].scatter(x, y, label=event_type)
-        axes[i].set_title(data_type)
-        axes[i].legend()
-=======
         event_types.add(event_type)
         type_to_timestamps[event_type].append(start_time)
 
@@ -696,7 +663,6 @@
 
     ax.set_title(f"{recording_timestamp=}")
 
->>>>>>> 6a19b2d7
     # TODO: add PROC_WRITE_BY_EVENT_TYPE
     fname_parts = ["performance", str(recording_timestamp)]
     fname = "-".join(fname_parts) + ".png"

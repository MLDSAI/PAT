"""Utility functions for OpenAdapt.

This module provides various utility functions used throughout OpenAdapt.
"""

from functools import wraps
from io import BytesIO
from logging import StreamHandler
from typing import Any, Callable
import ast
import base64
import importlib.metadata
import inspect
import os
import sys
import threading
import time

from jinja2 import Environment, FileSystemLoader
from PIL import Image, ImageEnhance
from posthog import Posthog

from openadapt.build_utils import is_running_from_executable, redirect_stdout_stderr
from openadapt.custom_logger import logger

with redirect_stdout_stderr():
    import fire

import mss
import mss.base
import numpy as np
import orjson

if sys.platform == "win32":
    import mss.windows

    # fix cursor flicker on windows; see:
    # https://github.com/BoboTiG/python-mss/issues/179#issuecomment-673292002
    mss.windows.CAPTUREBLT = 0


from openadapt.config import (
    PERFORMANCE_PLOTS_DIR_PATH,
    POSTHOG_HOST,
    POSTHOG_PUBLIC_KEY,
    config,
)
from openadapt.custom_logger import filter_log_messages
from openadapt.db import db
from openadapt.models import ActionEvent

# TODO: move to constants.py
EMPTY = (None, [], {}, "")
SCT = mss.mss()

_logger_lock = threading.Lock()
_start_time = None
_start_perf_counter = None


def configure_logging(logger: logger, log_level: str) -> None:
    """Configure the logging settings for OpenAdapt.

    Args:
        logger (logger): The logger object.
        log_level (str): The desired log level.
    """
    # TODO: redact log messages
    #  (https://github.com/Delgan/loguru/issues/17#issuecomment-717526130)
    log_level_override = os.getenv("LOG_LEVEL")
    log_level = log_level_override or log_level

    with _logger_lock:
        logger.remove()
        logger_format = (
            "<green>{time:YYYY-MM-DD HH:mm:ss.SSS}</green> | "
            "<level>{level: <8}</level> | "
            "<cyan>{name}</cyan>:<cyan>{function}</cyan>:<cyan>{line}</cyan> "
            "- <level>{message}</level>"
        )
        logger.add(
            StreamHandler(sys.stderr),
            colorize=True,
            level=log_level,
            enqueue=True,
            format=logger_format,
            filter=(
                filter_log_messages if config.MAX_NUM_WARNINGS_PER_SECOND > 0 else None
            ),
        )
        logger.debug(f"{log_level=}")


def row2dict(row: dict | db.BaseModel, follow: bool = True) -> dict:
    """Convert a row object to a dictionary.

    Args:
        row: The row object.
        follow (bool): Flag indicating whether to follow children. Defaults to True.

    Returns:
        dict: The row object converted to a dictionary.
    """
    if not row:
        return {}
    if isinstance(row, dict):
        return row
    try_follow = ["children"] if follow else []
    to_follow = [key for key in try_follow if hasattr(row, key)]

    # follow children recursively
    if "children" in to_follow:
        to_follow = {key: {} for key in to_follow}
        to_follow["children"]["follow"] = to_follow

    try_include = [
        "key",
        "text",
        "canonical_key",
        "canonical_text",
        "reducer_names",
    ]
    to_include = [key for key in try_include if hasattr(row, key)]
    row_dict = row.asdict(follow=to_follow, include=to_include)
    return row_dict


def round_timestamps(events: list[ActionEvent], num_digits: int) -> None:
    """Round timestamps in a list of events.

    Args:
        events (list): The list of events.
        num_digits (int): The number of digits to round to.
    """
    for event in events:
        if isinstance(event, dict):
            continue
        prev_timestamp = event.timestamp
        event.timestamp = round(event.timestamp, num_digits)
        logger.debug(f"{prev_timestamp=} {event.timestamp=}")
        if hasattr(event, "children") and event.children:
            round_timestamps(event.children, num_digits)


def rows2dicts(
    rows: list[ActionEvent],
    drop_empty: bool = True,
    drop_constant: bool = True,
    drop_cols: list[str] = [],
    num_digits: int = None,
) -> list[dict]:
    """Convert a list of rows to a list of dictionaries.

    Args:
        rows (list): The list of rows.
        drop_empty (bool): Flag indicating whether to drop empty rows. Defaults to True.
        drop_constant (bool): Flag indicating whether to drop rows with constant values.
          Defaults to True.
        drop_cols (list[str]): The names of columns to drop.
        num_digits (int): The number of digits to round timestamps to. Defaults to None.

    Returns:
        list: The list of dictionaries representing the rows.
    """
    if num_digits:
        round_timestamps(rows, num_digits)
    row_dicts = [row2dict(row) for row in rows]
    if drop_empty:
        keep_keys = set()
        for row_dict in row_dicts:
            for key in row_dict:
                if row_dict[key] not in EMPTY:
                    keep_keys.add(key)
        for row_dict in row_dicts:
            for key in list(row_dict.keys()):
                if key not in keep_keys:
                    del row_dict[key]
    if drop_constant:
        key_to_values = {}
        for row_dict in row_dicts:
            for key in row_dict:
                key_to_values.setdefault(key, set())
                value = repr(row_dict[key])
                key_to_values[key].add(value)
        for row_dict in row_dicts:
            for key in list(row_dict.keys()):
                value = row_dict[key]
                if len(key_to_values[key]) <= 1 or drop_empty and value in EMPTY:
                    del row_dict[key]
    for row_dict in row_dicts:
        for key in drop_cols:
            if key in row_dict:
                del row_dict[key]
        # TODO: keep attributes in children which vary across parents
        if "children" in row_dict:
            row_dict["children"] = rows2dicts(
                row_dict["children"],
                drop_empty,
                drop_constant,
                drop_cols,
            )
    return row_dicts


def override_double_click_interval_seconds(
    override_value: float,
) -> None:
    """Override the double click interval in seconds.

    Args:
        override_value (float): The new value for the double click interval.
    """
    get_double_click_interval_seconds.override_value = override_value


def get_double_click_interval_seconds() -> float:
    """Get the double click interval in seconds.

    Returns:
        float: The double click interval in seconds.
    """
    if hasattr(get_double_click_interval_seconds, "override_value"):
        return get_double_click_interval_seconds.override_value
    if sys.platform == "darwin":
        from AppKit import NSEvent

        return NSEvent.doubleClickInterval()
    elif sys.platform == "win32":
        # https://stackoverflow.com/a/31686041/95989
        from ctypes import windll

        return windll.user32.GetDoubleClickTime() / 1000
    else:
        raise Exception(f"Unsupported {sys.platform=}")


def get_double_click_distance_pixels() -> int:
    """Get the double click distance in pixels.

    Returns:
        int: The double click distance in pixels.
    """
    if sys.platform == "darwin":
        # From https://developer.apple.com/documentation/appkit/nspressgesturerecognizer/1527495-allowablemovement:  # noqa: E501
        #     The default value of this property is the same as the
        #     double-click distance.
        # TODO: do this more robustly; see:
        # https://forum.xojo.com/t/get-allowed-unit-distance-between-doubleclicks-on-macos/35014/7
        from AppKit import NSPressGestureRecognizer

        return NSPressGestureRecognizer.new().allowableMovement()
    elif sys.platform == "win32":
        import win32api
        import win32con

        x = win32api.GetSystemMetrics(win32con.SM_CXDOUBLECLK)
        y = win32api.GetSystemMetrics(win32con.SM_CYDOUBLECLK)
        if x != y:
            logger.warning(f"{x=} != {y=}")
        return max(x, y)
    else:
        raise Exception(f"Unsupported {sys.platform=}")


def get_monitor_dims() -> tuple[int, int]:
    """Get the dimensions of the monitor.

    Returns:
        tuple[int, int]: The width and height of the monitor.
    """
    # TODO XXX: replace with get_screenshot().size and remove get_scale_ratios?
    monitor = SCT.monitors[0]
    monitor_width = monitor["width"]
    monitor_height = monitor["height"]
    return monitor_width, monitor_height


def get_scale_ratios(
    action_event: ActionEvent | None = None,
) -> tuple[float, float]:
    """Get the scale ratios for the action event.

    <position in image space> = scale_ratio * <position in window/action space>, e.g:

        width_ratio, height_ratio = get_scale_ratios(action_event)
        x0 = window_event.left * width_ratio
        y0 = window_event.top * height_ratio
        x1 = x0 + window_event.width * width_ratio
        y1 = y0 + window_event.height * height_ratio
        x = action_event.mouse_x * width_ratio
        y = action_event.mouse_y * height_ratio

    Args:
        action_event (ActionEvent): The action event.

    Returns:
        float: The width ratio.
        float: The height ratio.
    """
    if action_event:
        recording = action_event.recording
        monitor_width = recording.monitor_width
        monitor_height = recording.monitor_height
        image = action_event.screenshot.image
    else:
        image = take_screenshot()
        monitor_width, monitor_height = get_monitor_dims()
    width_ratio = image.width / monitor_width
    height_ratio = image.height / monitor_height
    return width_ratio, height_ratio


# TODO: png
def image2utf8(image: Image.Image, include_prefix: bool = True) -> str:
    """Convert an image to UTF-8 format.

    Args:
        image (PIL.Image.Image): The image to convert.
        include_prefix (bool): Whether to include the "data:" prefix.

    Returns:
        str: The UTF-8 encoded image.
    """
    if not image:
        return ""
    image = image.convert("RGB")
    buffered = BytesIO()
    image.save(buffered, format="JPEG")
    image_str = base64.b64encode(buffered.getvalue())
    base64_prefix = bytes("data:image/jpeg;base64,", encoding="utf-8")
    image_base64 = base64_prefix + image_str
    image_utf8 = image_base64.decode("utf-8")
    return image_utf8


def utf82image(image_utf8: str) -> Image.Image:
    """Convert a UTF-8 encoded image back into a PIL image object.

    Inverts utf82image.

    Args:
        image_utf8 (str): The UTF-8 encoded image.

    Returns:
        PIL.Image.Image: The decoded image as a PIL image object.
    """
    if not image_utf8:
        return None

    # Remove the base64 image prefix
    base64_data = image_utf8.split(",", 1)[1]

    # Decode the base64 string
    image_bytes = base64.b64decode(base64_data)

    # Convert bytes to image
    image = Image.open(BytesIO(image_bytes))

    return image


def set_start_time(value: float = None) -> float:
    """Set the start time for recordings. Required for accurate process-wide timestamps.

    Args:
        value (float): The start time value. Defaults to the current time.

    Returns:
        float: The start time.
    """
    global _start_time
    global _start_perf_counter
    _start_time = value or time.time()
    _start_perf_counter = time.perf_counter()
    logger.debug(f"{_start_time=} {_start_perf_counter=}")
    return _start_time


def get_timestamp() -> float:
    """Get the current timestamp, synchronized between processes.

    Before calling this function from any process, set_start_time must have been called.

    Returns:
        float: The current timestamp.
    """
    global _start_time
    global _start_perf_counter

    msg = "set_start_time must be called before get_timestamp"
    assert _start_time, f"{_start_time=}; {msg}"
    assert _start_perf_counter, f"{_start_perf_counter=}; {msg}"

    perf_duration = time.perf_counter() - _start_perf_counter
    return _start_time + perf_duration


# https://stackoverflow.com/a/50685454
def evenly_spaced(arr: list, N: list) -> list:
    """Get evenly spaced elements from the array.

    Args:
        arr (list): The input array.
        N (int): The number of elements to get.

    Returns:
        list: The evenly spaced elements.
    """
    if N >= len(arr):
        return arr
    idxs = set(np.round(np.linspace(0, len(arr) - 1, N)).astype(int))
    return [val for idx, val in enumerate(arr) if idx in idxs]


def take_screenshot() -> Image.Image:
    """Take a screenshot.

    Returns:
        PIL.Image: The screenshot image.
    """
    # monitor 0 is all in one
    monitor = SCT.monitors[0]
    sct_img = SCT.grab(monitor)
    image = Image.frombytes("RGB", sct_img.size, sct_img.bgra, "raw", "BGRX")
    return image


def get_strategy_class_by_name() -> dict:
    """Get a dictionary of strategy classes by their names.

    Returns:
        dict: A dictionary of strategy classes.
    """
    from openadapt.strategies import BaseReplayStrategy

    strategy_classes = BaseReplayStrategy.__subclasses__()
    class_by_name = {cls.__name__: cls for cls in strategy_classes}
    logger.debug(f"{class_by_name=}")
    return class_by_name


def get_performance_plot_file_path(recording_timestamp: float) -> str:
    """Get the filename for the performance plot.

    Args:
        recording_timestamp (float): The timestamp of the recording.

    Returns:
        str: The filename.
    """
    os.makedirs(PERFORMANCE_PLOTS_DIR_PATH, exist_ok=True)

    fname_parts = ["performance", str(recording_timestamp)]
    fname = "-".join(fname_parts) + ".png"
    return os.path.join(PERFORMANCE_PLOTS_DIR_PATH, fname)


def delete_performance_plot(recording_timestamp: float) -> None:
    """Delete the performance plot for the given recording timestamp.

    Args:
        recording_timestamp (float): The timestamp of the recording.
    """
    fpath = get_performance_plot_file_path(recording_timestamp)
    try:
        os.remove(fpath)
    except FileNotFoundError as exc:
        logger.warning(f"{exc=}")


def strip_element_state(action_event: ActionEvent) -> ActionEvent:
    """Strip the element state from the action event and its children.

    Args:
        action_event (ActionEvent): The action event to strip.

    Returns:
        ActionEvent: The action event without element state.
    """
    action_event.element_state = None
    for child in action_event.children:
        strip_element_state(child)
    return action_event


def compute_diff(image1: Image.Image, image2: Image.Image) -> Image.Image:
    """Computes the difference between two PIL Images and returns the diff image."""
    arr1 = np.array(image1)
    arr2 = np.array(image2)
    diff = np.abs(arr1 - arr2)
    return Image.fromarray(diff.astype("uint8"))


def get_functions(name: str) -> dict:
    """Get a dictionary of function names to functions for all non-private functions.

    Usage:

        if __name__ == "__main__":
            fire.Fire(utils.get_functions(__name__))

    Args:
        name (str): The name of the module to get functions from.

    Returns:
        dict: A dictionary of function names to functions.
    """
    functions = {}
    for name, obj in inspect.getmembers(sys.modules[name]):
        if inspect.isfunction(obj) and not name.startswith("_"):
            functions[name] = obj
    return functions


def get_action_dict_from_completion(completion: str) -> dict[ActionEvent]:
    """Convert the completion to a dictionary containing action information.

    Args:
        completion (str): The completion provided by the user.

    Returns:
        dict: The action dictionary.
    """
    try:
        action = eval(completion)
    except Exception as exc:
        logger.warning(f"{exc=}")
    else:
        return action


# copied from https://github.com/OpenAdaptAI/OpenAdapt/pull/560/files
def render_template_from_file(template_relative_path: str, **kwargs: dict) -> str:
    """Load a Jinja2 template from a file and interpolate arguments.

    Args:
        template_relative_path (str): Relative path to the Jinja2 template file
            from the project root.
        **kwargs: Arguments to interpolate into the template.

    Returns:
        str: Rendered template with interpolated arguments.
    """

    def orjson_to_json(value: Any) -> str:
        # orjson.dumps returns bytes, so decode to string
        return orjson.dumps(value).decode("utf-8")

    def ppjson(value: Any) -> str:
        return orjson.dumps(value, option=orjson.OPT_INDENT_2)

    # Construct the full path to the template file
    template_path = os.path.join(config.ROOT_DIR_PATH, template_relative_path)

    # Extract the directory and template file name
    template_dir, template_file = os.path.split(template_path)
    logger.info(f"{template_dir=} {template_file=}")

    # Create a Jinja2 environment with the directory
    env = Environment(loader=FileSystemLoader(template_dir))

    # Add custom filters
    env.filters["orjson"] = orjson_to_json
    env.filters["ppjson"] = ppjson
    env.globals.update(zip=zip)

    # Load the template
    template = env.get_template(template_file)

    # Render the template with provided arguments
    return template.render(**kwargs)


def parse_code_snippet(snippet: str) -> dict:
    """Parse a text snippet containing JSON or a Python dict into a dict.

    e.g.
        Sure, here you go:
        ```json
        { "foo": true }
        ```
    Returns:

        { "foo": True }

    Args:
        snippet: text snippet

    Returns:
        dict representation of what was in the text snippet
    """
    code_block = extract_code_block(snippet)
    # remove backtick lines
    code_content = "\n".join(code_block.splitlines()[1:-1])
    # convert literals from Javascript to Python
    to_by_from = {
        "true": "True",
        "false": "False",
    }
    for _from, _to in to_by_from.items():
        code_content = code_content.replace(_from, _to)
    try:
        rval = ast.literal_eval(code_content)
    except Exception as exc:
        logger.exception(exc)
        import ipdb

        ipdb.set_trace()
        # TODO: handle this
        raise
    return rval


def extract_code_block(text: str) -> str:
    """Extract the text enclosed by the outermost backticks.

    Includes the backticks themselves.

    Args:
        text (str): The input text containing potential code blocks enclosed by
            backticks.

    Returns:
        str: The text enclosed by the outermost backticks, or an empty string
            if no complete block is found.

    Raises:
        ValueError: If the number of backtick lines is uneven.
    """
    backticks = "```"
    lines = text.splitlines()
    backtick_idxs = [
        idx for idx, line in enumerate(lines) if line.startswith(backticks)
    ]

    if len(backtick_idxs) % 2 != 0:
        raise ValueError("Uneven number of backtick lines")

    if len(backtick_idxs) < 2:
        return ""  # No enclosing backticks found, return empty string

    # Extract only the lines between the first and last backtick line,
    # including the backticks
    start_idx, end_idx = backtick_idxs[0], backtick_idxs[-1]
    return "\n".join(lines[start_idx : end_idx + 1])


def split_list(input_list: list, size: int) -> list[list]:
    """Splits a list into a list of lists, where each inner list has a maximum size.

    Args:
        input_list: The list to be split.
        size: The maximum size of each inner list.

    Returns:
        A new list containing inner lists of the given size.
    """
    return [input_list[i : i + size] for i in range(0, len(input_list), size)]


def args_to_str(*args: tuple) -> str:
    """Convert positional arguments to a string representation.

    Args:
        *args: Positional arguments.

    Returns:
        str: Comma-separated string representation of positional arguments.
    """
    return ", ".join(map(str, args))


def kwargs_to_str(**kwargs: dict[str, Any]) -> str:
    """Convert keyword arguments to a string representation.

    Args:
        **kwargs: Keyword arguments.

    Returns:
        str: Comma-separated string representation of keyword arguments
          in form "key=value".
    """
    return ",".join([f"{k}={v}" for k, v in kwargs.items()])


def trace(logger: logger) -> Any:
    """Decorator that logs the function entry and exit using the provided logger.

    Args:
        logger: The logger object to use for logging.

    Returns:
        A decorator that can be used to wrap functions and log their entry and exit.
    """

    def decorator(func: Callable) -> Callable:
        @wraps(func)
        def wrapper_logging(*args: tuple[tuple, ...], **kwargs: dict[str, Any]) -> Any:
            posthog = get_posthog_instance()
            func_name = func.__qualname__
            func_args = args_to_str(*args)
            func_kwargs = kwargs_to_str(**kwargs)

            if func_kwargs != "":
                logger.info(f" -> Enter: {func_name}({func_args}, {func_kwargs})")
            else:
                logger.info(f" -> Enter: {func_name}({func_args})")
            posthog.capture(
                event="function_trace",
                properties={
                    "function_name": func_name,
                    "function_args": func_args,
                    "function_kwargs": func_kwargs,
                },
            )

            result = func(*args, **kwargs)

            logger.info(f" <- Leave: {func_name}({result})")
            return result

        return wrapper_logging

    return decorator


def filter_keys(data: dict, key_suffixes: list[str]) -> dict:
    """Return a dictionary only containing keys that match the given key suffixes.

    Retains nested structures.

    Args:
        data (dict): The input dictionary to filter.
        key_suffixes (list[str]): A list of key suffixes to match against the keys in
            the dictionary.

    Returns:
        dict: A dictionary with keys filtered by specified suffixes.
    """
    suffixes = tuple(suffix.lower() for suffix in key_suffixes)

    def recurse(obj: Any) -> None:
        if isinstance(obj, dict):
            # Process each child to see if it or its descendants match the suffixes
            new_dict = {
                k: recurse(v)
                for k, v in obj.items()
                if k.lower().endswith(suffixes) or isinstance(v, (dict, list))
            }
            return new_dict
        elif isinstance(obj, list):
            # Filter each item in the list based on suffix criteria in their elements
            return [recurse(item) for item in obj]
        else:
            # Return the value directly if it is neither dict nor list
            return obj

    return recurse(data)


def clean_dict(data: dict) -> dict:
    """Clean a dictionary by removing None values and redundant information.

    Args:
        data (dict): The dictionary to clean.

    Returns:
        dict: A cleaned dictionary with no None values and redundant data removed.
    """

    def remove_none_values(d: dict) -> dict:
        """Remove keys where the value is None."""
        return {k: v for k, v in d.items() if v is not None}

    def compare_dicts(d1: dict, d2: dict) -> bool:
        """Check if all non-None items in d1 are in d2."""
        for k, v in d1.items():
            if v is not None and (k not in d2 or d2[k] != v):
                return False
        return True

    def recurse(obj: Any) -> None:
        if isinstance(obj, dict):
            temp_dict = {k: recurse(v) for k, v in obj.items()}
            # Remove redundant nested keys
            keys_to_remove = set()
            keys = list(temp_dict.keys())
            for i in range(len(keys)):
                for j in range(i + 1, len(keys)):
                    if isinstance(temp_dict[keys[i]], dict) and isinstance(
                        temp_dict[keys[j]], dict
                    ):
                        if compare_dicts(temp_dict[keys[i]], temp_dict[keys[j]]):
                            keys_to_remove.add(keys[i])
                        elif compare_dicts(temp_dict[keys[j]], temp_dict[keys[i]]):
                            keys_to_remove.add(keys[j])
            for key in keys_to_remove:
                del temp_dict[key]

            return remove_none_values(temp_dict)
        elif isinstance(obj, list):
            filtered_list = [recurse(item) for item in obj]
            return [item for item in filtered_list if item]
        else:
            return obj

    return recurse(data)


def normalize_positions(
    data: dict,
    width_delta: float,
    height_delta: float,
    width_keys: list[str] = None,
    height_keys: list[str] = None,
) -> dict:
    """Recursively normalize the position keys in a dictionary by adding deltas.

    This function traverses through all dictionary values. If a key matches
    those specified in width_keys, it adds width_delta to its value. Similarly,
    if a key matches those in height_keys, it adds height_delta to its value.

    Args:
        data (dict): The dictionary to process.
        width_delta (float): The delta to add to width/x values.
        height_delta (float): The delta to add to height/y values.
        width_keys (list[str]): List of keys corresponding to width or x coordinates.
        height_keys (list[str]): List of keys corresponding to height or y coordinates.

    Returns:
        dict: A dictionary with normalized position values.
    """
    if width_keys is None:
        width_keys = ["x"]
    if height_keys is None:
        height_keys = ["y"]

    for key, value in data.items():
        if isinstance(value, dict):
            data[key] = normalize_positions(
                value,
                width_delta,
                height_delta,
                width_keys,
                height_keys,
            )
        elif isinstance(value, list):
            data[key] = [
                normalize_positions(
                    val,
                    width_delta,
                    height_delta,
                    width_keys,
                    height_keys,
                )
                for val in value
            ]
        elif key in width_keys and isinstance(value, (int, float)):
            old_value = value
            data[key] = value + width_delta
            logger.debug(
                f"Normalized {key=} from {old_value} to {data[key]} ({width_delta=})"
            )
        elif key in height_keys and isinstance(value, (int, float)):
            old_value = value
            data[key] = value + height_delta
            logger.debug(
                f"Normalized {key=} from {old_value} to {data[key]} ({height_delta=})"
            )

    return data


def increase_contrast(image: Image.Image, contrast_factor: float) -> Image.Image:
    """Increase the contrast of an image.

    Args:
        image (Image.Image): The image to enhance.
        contrast_factor (float): The factor by which to increase the contrast.
            Values > 1 increase the contrast, while < 1 decrease it.

    Returns:
        Image.Image: The contrast-enhanced image.
    """
    enhancer = ImageEnhance.Contrast(image)
    enhanced_image = enhancer.enhance(contrast_factor)
    return enhanced_image


def split_by_separators(text: str, seps: list[str]) -> list[str]:
    """Splits the text by multiple separators specified in the list.

    Args:
        text (str): The string to be split.
        seps (list): A list of string separators.

    Returns:
        list: A list of substrings split by any of the specified separators.
    """
    if not seps:
        return [text]

    # Initial split with the first separator
    parts = text.split(seps[0])

    # Process the remaining separators
    for sep in seps[1:]:
        new_parts = []
        for part in parts:
            new_parts.extend(part.split(sep))
        parts = new_parts

    # Filter out empty strings which can occur if separators are consecutive
    return [part for part in parts if part]


class DistinctIDPosthog(Posthog):
    """Posthog client with a distinct ID injected into all events."""

    def capture(self, *args: tuple, **kwargs: dict) -> None:
        """Capture an event with the distinct ID.

        Args:
            *args: The event name.
            **kwargs: The event properties.
        """
        kwargs.setdefault("distinct_id", config.UNIQUE_USER_ID)
        properties = kwargs.get("properties", {})
        properties.setdefault("version", importlib.metadata.version("openadapt"))
        if not is_running_from_executable():
            # for cases when we need to test events in development
            properties.setdefault("is_development", True)
        kwargs["properties"] = properties
        super().capture(*args, **kwargs)


def get_posthog_instance() -> DistinctIDPosthog:
    """Get an instance of the Posthog client."""
    posthog = DistinctIDPosthog(POSTHOG_PUBLIC_KEY, host=POSTHOG_HOST)
    if not is_running_from_executable():
        posthog.disabled = True
    return posthog


<<<<<<< HEAD
def retry_with_exceptions(max_retries: int = 5) -> Callable:
    """Decorator to retry a function while keeping track of exceptions."""

    def decorator_retry(func: Callable) -> Callable:
        @wraps(func)
        def wrapper_retry(*args: tuple, **kwargs: dict[str, Any]) -> Any:
            exceptions = []
            retries = 0
            while retries < max_retries:
                try:
                    return func(*args, exceptions=exceptions, **kwargs)
                except Exception as exc:
                    logger.warning(exc)
                    exceptions.append(str(exc))
                    retries += 1
            raise RuntimeError(
                f"Failed after {max_retries} retries with exceptions: {exceptions}"
            )

        return wrapper_retry

    return decorator_retry
=======
class WrapStdout:
    """Class to be used a target for multiprocessing.Process."""

    def __init__(self, target: Callable) -> None:
        """Initialize the target function."""
        self.target = target

    def __call__(self, *args: Any, **kwargs: Any) -> Any:
        """Run the target function and catch any exceptions."""
        with redirect_stdout_stderr():
            try:
                return self.target(*args, **kwargs)
            except Exception as exc:
                logger.exception(f"Error running process: {exc}")
                return
>>>>>>> 13bbe48d


if __name__ == "__main__":
    fire.Fire(get_functions(__name__))<|MERGE_RESOLUTION|>--- conflicted
+++ resolved
@@ -942,7 +942,6 @@
     return posthog
 
 
-<<<<<<< HEAD
 def retry_with_exceptions(max_retries: int = 5) -> Callable:
     """Decorator to retry a function while keeping track of exceptions."""
 
@@ -965,7 +964,8 @@
         return wrapper_retry
 
     return decorator_retry
-=======
+
+
 class WrapStdout:
     """Class to be used a target for multiprocessing.Process."""
 
@@ -981,7 +981,6 @@
             except Exception as exc:
                 logger.exception(f"Error running process: {exc}")
                 return
->>>>>>> 13bbe48d
 
 
 if __name__ == "__main__":

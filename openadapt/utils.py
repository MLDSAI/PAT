"""Utility functions for OpenAdapt.

This module provides various utility functions used throughout OpenAdapt.
"""

from collections import defaultdict
from io import BytesIO
from logging import StreamHandler
from typing import Union
import base64
import inspect
import os
import sys
import threading
import time

from loguru import logger
from PIL import Image, ImageDraw, ImageFont
import fire
import matplotlib.pyplot as plt
import mss
import mss.base
import numpy as np

from openadapt import common, config
<<<<<<< HEAD
from openadapt.db.db import BaseModel
=======
from openadapt.db import BaseModel
from openadapt.logging import filter_log_messages
>>>>>>> 76482103
from openadapt.models import ActionEvent

EMPTY = (None, [], {}, "")

_logger_lock = threading.Lock()


def configure_logging(logger: logger, log_level: str) -> None:
    """Configure the logging settings for OpenAdapt.

    Args:
        logger (logger): The logger object.
        log_level (str): The desired log level.
    """
    # TODO: redact log messages
    #  (https://github.com/Delgan/loguru/issues/17#issuecomment-717526130)
    log_level_override = os.getenv("LOG_LEVEL")
    log_level = log_level_override or log_level

    with _logger_lock:
        logger.remove()
        logger_format = (
            "<green>{time:YYYY-MM-DD HH:mm:ss.SSS}</green> | "
            "<level>{level: <8}</level> | "
            "<cyan>{name}</cyan>:<cyan>{function}</cyan>:<cyan>{line}</cyan> "
            "- <level>{message}</level>"
        )
        logger.add(
            StreamHandler(sys.stderr),
            colorize=True,
            level=log_level,
            enqueue=True,
            format=logger_format,
            filter=(
                filter_log_messages if config.MAX_NUM_WARNINGS_PER_SECOND > 0 else None
            ),
        )
        logger.debug(f"{log_level=}")


def row2dict(row: Union[dict, BaseModel], follow: bool = True) -> dict:
    """Convert a row object to a dictionary.

    Args:
        row: The row object.
        follow (bool): Flag indicating whether to follow children. Defaults to True.

    Returns:
        dict: The row object converted to a dictionary.
    """
    if isinstance(row, dict):
        return row
    try_follow = ["children"] if follow else []
    to_follow = [key for key in try_follow if hasattr(row, key)]

    # follow children recursively
    if "children" in to_follow:
        to_follow = {key: {} for key in to_follow}
        to_follow["children"]["follow"] = to_follow

    try_include = [
        "key",
        "text",
        "canonical_key",
        "canonical_text",
    ]
    to_include = [key for key in try_include if hasattr(row, key)]
    row_dict = row.asdict(follow=to_follow, include=to_include)
    return row_dict


def round_timestamps(events: list[ActionEvent], num_digits: int) -> None:
    """Round timestamps in a list of events.

    Args:
        events (list): The list of events.
        num_digits (int): The number of digits to round to.
    """
    for event in events:
        if isinstance(event, dict):
            continue
        prev_timestamp = event.timestamp
        event.timestamp = round(event.timestamp, num_digits)
        logger.debug(f"{prev_timestamp=} {event.timestamp=}")
        if hasattr(event, "children") and event.children:
            round_timestamps(event.children, num_digits)


def rows2dicts(
    rows: list[ActionEvent],
    drop_empty: bool = True,
    drop_constant: bool = True,
    num_digits: int = None,
) -> list[dict]:
    """Convert a list of rows to a list of dictionaries.

    Args:
        rows (list): The list of rows.
        drop_empty (bool): Flag indicating whether to drop empty rows. Defaults to True.
        drop_constant (bool): Flag indicating whether to drop rows with constant values.
          Defaults to True.
        num_digits (int): The number of digits to round timestamps to. Defaults to None.

    Returns:
        list: The list of dictionaries representing the rows.
    """
    if num_digits:
        round_timestamps(rows, num_digits)
    row_dicts = [row2dict(row) for row in rows]
    if drop_empty:
        keep_keys = set()
        for row_dict in row_dicts:
            for key in row_dict:
                if row_dict[key] not in EMPTY:
                    keep_keys.add(key)
        for row_dict in row_dicts:
            for key in list(row_dict.keys()):
                if key not in keep_keys:
                    del row_dict[key]
    if drop_constant:
        key_to_values = {}
        for row_dict in row_dicts:
            for key in row_dict:
                key_to_values.setdefault(key, set())
                value = repr(row_dict[key])
                key_to_values[key].add(value)
        for row_dict in row_dicts:
            for key in list(row_dict.keys()):
                value = row_dict[key]
                if len(key_to_values[key]) <= 1 or drop_empty and value in EMPTY:
                    del row_dict[key]
    for row_dict in row_dicts:
        # TODO: keep attributes in children which vary across parents
        if "children" in row_dict:
            row_dict["children"] = rows2dicts(
                row_dict["children"],
                drop_empty,
                drop_constant,
            )
    return row_dicts


def override_double_click_interval_seconds(
    override_value: float,
) -> None:
    """Override the double click interval in seconds.

    Args:
        override_value (float): The new value for the double click interval.
    """
    get_double_click_interval_seconds.override_value = override_value


def get_double_click_interval_seconds() -> float:
    """Get the double click interval in seconds.

    Returns:
        float: The double click interval in seconds.
    """
    if hasattr(get_double_click_interval_seconds, "override_value"):
        return get_double_click_interval_seconds.override_value
    if sys.platform == "darwin":
        from AppKit import NSEvent

        return NSEvent.doubleClickInterval()
    elif sys.platform == "win32":
        # https://stackoverflow.com/a/31686041/95989
        from ctypes import windll

        return windll.user32.GetDoubleClickTime() / 1000
    else:
        raise Exception(f"Unsupported {sys.platform=}")


def get_double_click_distance_pixels() -> int:
    """Get the double click distance in pixels.

    Returns:
        int: The double click distance in pixels.
    """
    if sys.platform == "darwin":
        # From https://developer.apple.com/documentation/appkit/nspressgesturerecognizer/1527495-allowablemovement:  # noqa: E501
        #     The default value of this property is the same as the
        #     double-click distance.
        # TODO: do this more robustly; see:
        # https://forum.xojo.com/t/get-allowed-unit-distance-between-doubleclicks-on-macos/35014/7
        from AppKit import NSPressGestureRecognizer

        return NSPressGestureRecognizer.new().allowableMovement()
    elif sys.platform == "win32":
        import win32api
        import win32con

        x = win32api.GetSystemMetrics(win32con.SM_CXDOUBLECLK)
        y = win32api.GetSystemMetrics(win32con.SM_CYDOUBLECLK)
        if x != y:
            logger.warning(f"{x=} != {y=}")
        return max(x, y)
    else:
        raise Exception(f"Unsupported {sys.platform=}")


def get_monitor_dims() -> tuple:
    """Get the dimensions of the monitor.

    Returns:
        tuple: The width and height of the monitor.
    """
    sct = mss.mss()
    monitor = sct.monitors[0]
    monitor_width = monitor["width"]
    monitor_height = monitor["height"]
    return monitor_width, monitor_height


# TODO: move parameters to config
def draw_ellipse(
    x: float,
    y: float,
    image: Image.Image,
    width_pct: float = 0.03,
    height_pct: float = 0.03,
    fill_transparency: float = 0.25,
    outline_transparency: float = 0.5,
    outline_width: int = 2,
) -> tuple[Image.Image, float, float]:
    """Draw an ellipse on the image.

    Args:
        x (float): The x-coordinate of the center of the ellipse.
        y (float): The y-coordinate of the center of the ellipse.
        image (Image.Image): The image to draw on.
        width_pct (float): The percentage of the image width
          for the width of the ellipse.
        height_pct (float): The percentage of the image height
          for the height of the ellipse.
        fill_transparency (float): The transparency of the ellipse fill.
        outline_transparency (float): The transparency of the ellipse outline.
        outline_width (int): The width of the ellipse outline.

    Returns:
        Image.Image: The image with the ellipse drawn on it.
        float: The width of the ellipse.
        float: The height of the ellipse.
    """
    overlay = Image.new("RGBA", image.size)
    draw = ImageDraw.Draw(overlay)
    max_dim = max(image.size)
    width = width_pct * max_dim
    height = height_pct * max_dim
    x0 = x - width / 2
    x1 = x + width / 2
    y0 = y - height / 2
    y1 = y + height / 2
    xy = (x0, y0, x1, y1)
    fill_opacity = int(255 * fill_transparency)
    outline_opacity = int(255 * outline_transparency)
    fill = (255, 0, 0, fill_opacity)
    outline = (0, 0, 0, outline_opacity)
    draw.ellipse(xy, fill=fill, outline=outline, width=outline_width)
    image = Image.alpha_composite(image, overlay)
    return image, width, height


def get_font(original_font_name: str, font_size: int) -> ImageFont.FreeTypeFont:
    """Get a font object.

    Args:
        original_font_name (str): The original font name.
        font_size (int): The font size.

    Returns:
        PIL.ImageFont.FreeTypeFont: The font object.
    """
    font_names = [
        original_font_name,
        original_font_name.lower(),
    ]
    for font_name in font_names:
        logger.debug(f"Attempting to load {font_name=}...")
        try:
            return ImageFont.truetype(font_name, font_size)
        except OSError as exc:
            logger.debug(f"Unable to load {font_name=}, {exc=}")
    raise


def draw_text(
    x: float,
    y: float,
    text: str,
    image: Image.Image,
    font_size_pct: float = 0.01,
    font_name: str = "Arial.ttf",
    fill: tuple = (255, 0, 0),
    stroke_fill: tuple = (255, 255, 255),
    stroke_width: int = 3,
    outline: bool = False,
    outline_padding: int = 10,
) -> Image.Image:
    """Draw text on the image.

    Args:
        x (float): The x-coordinate of the text anchor point.
        y (float): The y-coordinate of the text anchor point.
        text (str): The text to draw.
        image (PIL.Image.Image): The image to draw on.
        font_size_pct (float): The percentage of the image size
          for the font size. Defaults to 0.01.
        font_name (str): The name of the font. Defaults to "Arial.ttf".
        fill (tuple): The color of the text. Defaults to (255, 0, 0) (red).
        stroke_fill (tuple): The color of the text stroke.
          Defaults to (255, 255, 255) (white).
        stroke_width (int): The width of the text stroke. Defaults to 3.
        outline (bool): Flag indicating whether to draw an outline
          around the text. Defaults to False.
        outline_padding (int): The padding size for the outline. Defaults to 10.

    Returns:
        PIL.Image.Image: The image with the text drawn on it.
    """
    overlay = Image.new("RGBA", image.size)
    draw = ImageDraw.Draw(overlay)
    max_dim = max(image.size)
    font_size = int(font_size_pct * max_dim)
    font = get_font(font_name, font_size)
    fill = (255, 0, 0)
    stroke_fill = (255, 255, 255)
    stroke_width = 3
    text_bbox = font.getbbox(text)
    bbox_left, bbox_top, bbox_right, bbox_bottom = text_bbox
    bbox_width = bbox_right - bbox_left
    bbox_height = bbox_bottom - bbox_top
    if outline:
        x0 = x - bbox_width / 2 - outline_padding
        x1 = x + bbox_width / 2 + outline_padding
        y0 = y - bbox_height / 2 - outline_padding
        y1 = y + bbox_height / 2 + outline_padding
        image = draw_rectangle(x0, y0, x1, y1, image, invert=True)
    xy = (x, y)
    draw.text(
        xy,
        text=text,
        font=font,
        fill=fill,
        stroke_fill=stroke_fill,
        stroke_width=stroke_width,
        # https://pillow.readthedocs.io/en/stable/handbook/text-anchors.html#text-anchors
        anchor="mm",
    )
    image = Image.alpha_composite(image, overlay)
    return image


def draw_rectangle(
    x0: float,
    y0: float,
    x1: float,
    y1: float,
    image: Image.Image,
    bg_color: tuple = (0, 0, 0),
    fg_color: tuple = (255, 255, 255),
    outline_color: tuple = (255, 0, 0),
    bg_transparency: float = 0.25,
    fg_transparency: float = 0,
    outline_transparency: float = 0.5,
    outline_width: int = 2,
    invert: bool = False,
) -> Image.Image:
    """Draw a rectangle on the image.

    Args:
        x0 (float): The x-coordinate of the top-left corner of the rectangle.
        y0 (float): The y-coordinate of the top-left corner of the rectangle.
        x1 (float): The x-coordinate of the bottom-right corner of the rectangle.
        y1 (float): The y-coordinate of the bottom-right corner of the rectangle.
        image (PIL.Image.Image): The image to draw on.
        bg_color (tuple): The background color of the rectangle.
          Defaults to (0, 0, 0) (black).
        fg_color (tuple): The foreground color of the rectangle.
          Defaults to (255, 255, 255) (white).
        outline_color (tuple): The color of the rectangle outline.
          Defaults to (255, 0, 0) (red).
        bg_transparency (float): The transparency of the rectangle
          background. Defaults to 0.25.
        fg_transparency (float): The transparency of the rectangle
          foreground. Defaults to 0.
        outline_transparency (float): The transparency of the rectangle
          outline. Defaults to 0.5.
        outline_width (int): The width of the rectangle outline.
          Defaults to 2.
        invert (bool): Flag indicating whether to invert the colors.
          Defaults to False.

    Returns:
        PIL.Image.Image: The image with the rectangle drawn on it.
    """
    if invert:
        bg_color, fg_color = fg_color, bg_color
        bg_transparency, fg_transparency = (
            fg_transparency,
            bg_transparency,
        )
    bg_opacity = int(255 * bg_transparency)
    overlay = Image.new("RGBA", image.size, bg_color + (bg_opacity,))
    draw = ImageDraw.Draw(overlay)
    xy = (x0, y0, x1, y1)
    fg_opacity = int(255 * fg_transparency)
    outline_opacity = int(255 * outline_transparency)
    fill = fg_color + (fg_opacity,)
    outline = outline_color + (outline_opacity,)
    draw.rectangle(xy, fill=fill, outline=outline, width=outline_width)
    image = Image.alpha_composite(image, overlay)
    return image


def get_scale_ratios(action_event: ActionEvent) -> tuple[float, float]:
    """Get the scale ratios for the action event.

    Args:
        action_event (ActionEvent): The action event.

    Returns:
        float: The width ratio.
        float: The height ratio.
    """
    recording = action_event.recording
    image = action_event.screenshot.image
    width_ratio = image.width / recording.monitor_width
    height_ratio = image.height / recording.monitor_height
    return width_ratio, height_ratio


def display_event(
    action_event: ActionEvent,
    marker_width_pct: float = 0.03,
    marker_height_pct: float = 0.03,
    marker_fill_transparency: float = 0.25,
    marker_outline_transparency: float = 0.5,
    diff: bool = False,
) -> Image.Image:
    """Display an action event on the image.

    Args:
        action_event (ActionEvent): The action event to display.
        marker_width_pct (float): The percentage of the image width
          for the marker width. Defaults to 0.03.
        marker_height_pct (float): The percentage of the image height
          for the marker height. Defaults to 0.03.
        marker_fill_transparency (float): The transparency of the
          marker fill. Defaults to 0.25.
        marker_outline_transparency (float): The transparency of the
          marker outline. Defaults to 0.5.
        diff (bool): Flag indicating whether to display the diff image.
          Defaults to False.

    Returns:
        PIL.Image.Image: The image with the action event displayed on it.
    """
    recording = action_event.recording
    window_event = action_event.window_event
    screenshot = action_event.screenshot
    if diff and screenshot.diff:
        image = screenshot.diff.convert("RGBA")
    else:
        image = screenshot.image.convert("RGBA")
    width_ratio, height_ratio = get_scale_ratios(action_event)

    # dim area outside window event
    x0 = window_event.left * width_ratio
    y0 = window_event.top * height_ratio
    x1 = x0 + window_event.width * width_ratio
    y1 = y0 + window_event.height * height_ratio
    image = draw_rectangle(x0, y0, x1, y1, image, outline_width=5)

    # display diff bbox
    if diff:
        diff_bbox = screenshot.diff.getbbox()
        if diff_bbox:
            x0, y0, x1, y1 = diff_bbox
            image = draw_rectangle(
                x0,
                y0,
                x1,
                y1,
                image,
                outline_color=(255, 0, 0),
                bg_transparency=0,
                fg_transparency=0,
                # outline_transparency=.75,
                outline_width=20,
            )

    # draw click marker
    if action_event.name in common.MOUSE_EVENTS:
        x = action_event.mouse_x * width_ratio
        y = action_event.mouse_y * height_ratio
        image, ellipse_width, ellipse_height = draw_ellipse(x, y, image)

        # draw text
        dx = action_event.mouse_dx or 0
        dy = action_event.mouse_dy or 0
        d_text = f" {dx=} {dy=}" if dx or dy else ""
        text = f"{action_event.name}{d_text}"
        image = draw_text(x, y + ellipse_height / 2, text, image)
    elif action_event.name in common.KEY_EVENTS:
        x = recording.monitor_width * width_ratio / 2
        y = recording.monitor_height * height_ratio / 2
        text = action_event.text
        if config.SCRUB_ENABLED:
            text = __import__("openadapt").scrub.scrub_text(text, is_separated=True)
        image = draw_text(x, y, text, image, outline=True)
    else:
        raise Exception("unhandled {action_event.name=}")

    return image


def image2utf8(image: Image.Image) -> str:
    """Convert an image to UTF-8 format.

    Args:
        image (PIL.Image.Image): The image to convert.

    Returns:
        str: The UTF-8 encoded image.
    """
    image = image.convert("RGB")
    buffered = BytesIO()
    image.save(buffered, format="JPEG")
    image_str = base64.b64encode(buffered.getvalue())
    base64_prefix = bytes("data:image/jpeg;base64,", encoding="utf-8")
    image_base64 = base64_prefix + image_str
    image_utf8 = image_base64.decode("utf-8")
    return image_utf8


_start_time = None
_start_perf_counter = None


def set_start_time(value: float = None) -> float:
    """Set the start time for performance measurements.

    Args:
        value (float): The start time value. Defaults to the current time.

    Returns:
        float: The start time.
    """
    global _start_time
    _start_time = value or time.time()
    logger.debug(f"{_start_time=}")
    return _start_time


def get_timestamp(is_global: bool = False) -> float:
    """Get the current timestamp.

    Args:
        is_global (bool): Flag indicating whether to use the global
          start time. Defaults to False.

    Returns:
        float: The current timestamp.
    """
    global _start_time
    return _start_time + time.perf_counter()


# https://stackoverflow.com/a/50685454
def evenly_spaced(arr: list, N: list) -> list:
    """Get evenly spaced elements from the array.

    Args:
        arr (list): The input array.
        N (int): The number of elements to get.

    Returns:
        list: The evenly spaced elements.
    """
    if N >= len(arr):
        return arr
    idxs = set(np.round(np.linspace(0, len(arr) - 1, N)).astype(int))
    return [val for idx, val in enumerate(arr) if idx in idxs]


def take_screenshot() -> mss.base.ScreenShot:
    """Take a screenshot.

    Returns:
        mss.base.ScreenShot: The screenshot.
    """
    with mss.mss() as sct:
        # monitor 0 is all in one
        monitor = sct.monitors[0]
        sct_img = sct.grab(monitor)
    return sct_img


def get_strategy_class_by_name() -> dict:
    """Get a dictionary of strategy classes by their names.

    Returns:
        dict: A dictionary of strategy classes.
    """
    from openadapt.strategies import BaseReplayStrategy

    strategy_classes = BaseReplayStrategy.__subclasses__()
    class_by_name = {cls.__name__: cls for cls in strategy_classes}
    logger.debug(f"{class_by_name=}")
    return class_by_name


def plot_performance(recording_timestamp: float = None) -> None:
    """Plot the performance of the event processing and writing.

    Args:
        recording_timestamp (float): The timestamp of the recording
          (defaults to latest).
    """
    type_to_proc_times = defaultdict(list)
    type_to_timestamps = defaultdict(list)
    event_types = set()

    # avoid circular import
    from openadapt.db import crud

    if not recording_timestamp:
        recording_timestamp = crud.get_latest_recording().timestamp
    perf_stats = crud.get_perf_stats(recording_timestamp)
    for perf_stat in perf_stats:
        event_type = perf_stat.event_type
        start_time = perf_stat.start_time
        end_time = perf_stat.end_time
        type_to_proc_times[event_type].append(end_time - start_time)
        event_types.add(event_type)
        type_to_timestamps[event_type].append(start_time)

    fig, ax = plt.subplots(1, 1, figsize=(20, 10))
    for event_type in type_to_proc_times:
        x = type_to_timestamps[event_type]
        y = type_to_proc_times[event_type]
        ax.scatter(x, y, label=event_type)
    ax.legend()
    ax.set_ylabel("Duration (seconds)")

    mem_stats = crud.get_memory_stats(recording_timestamp)
    timestamps = []
    mem_usages = []
    for mem_stat in mem_stats:
        mem_usages.append(mem_stat.memory_usage_bytes)
        timestamps.append(mem_stat.timestamp)

    memory_ax = ax.twinx()
    memory_ax.plot(
        timestamps,
        mem_usages,
        label="memory usage",
        color="red",
    )
    memory_ax.set_ylabel("Memory Usage (bytes)")

    if len(mem_usages) > 0:
        # Get the handles and labels from both axes
        handles1, labels1 = ax.get_legend_handles_labels()
        handles2, labels2 = memory_ax.get_legend_handles_labels()

        # Combine the handles and labels from both axes
        all_handles = handles1 + handles2
        all_labels = labels1 + labels2

        ax.legend(all_handles, all_labels)

    ax.set_title(f"{recording_timestamp=}")

    # TODO: add PROC_WRITE_BY_EVENT_TYPE
    fname_parts = ["performance", str(recording_timestamp)]
    fname = "-".join(fname_parts) + ".png"
    os.makedirs(config.DIRNAME_PERFORMANCE_PLOTS, exist_ok=True)
    fpath = os.path.join(config.DIRNAME_PERFORMANCE_PLOTS, fname)
    logger.info(f"{fpath=}")
    plt.savefig(fpath)
    os.system(f"open {fpath}")


def strip_element_state(action_event: ActionEvent) -> ActionEvent:
    """Strip the element state from the action event and its children.

    Args:
        action_event (ActionEvent): The action event to strip.

    Returns:
        ActionEvent: The action event without element state.
    """
    action_event.element_state = None
    for child in action_event.children:
        strip_element_state(child)
    return action_event


def get_functions(name: str) -> dict:
    """Get a dictionary of function names to functions for all non-private functions.

    Usage:

        if __name__ == "__main__":
            fire.Fire(utils.get_functions(__name__))

    Args:
        name (str): The name of the module to get functions from.

    Returns:
        dict: A dictionary of function names to functions.
    """
    functions = {}
    for name, obj in inspect.getmembers(sys.modules[name]):
        if inspect.isfunction(obj) and not name.startswith("_"):
            functions[name] = obj
    return functions


if __name__ == "__main__":
    fire.Fire(get_functions(__name__))<|MERGE_RESOLUTION|>--- conflicted
+++ resolved
@@ -23,12 +23,8 @@
 import numpy as np
 
 from openadapt import common, config
-<<<<<<< HEAD
-from openadapt.db.db import BaseModel
-=======
-from openadapt.db import BaseModel
+from openadapt.db import db
 from openadapt.logging import filter_log_messages
->>>>>>> 76482103
 from openadapt.models import ActionEvent
 
 EMPTY = (None, [], {}, "")
@@ -69,7 +65,7 @@
         logger.debug(f"{log_level=}")
 
 
-def row2dict(row: Union[dict, BaseModel], follow: bool = True) -> dict:
+def row2dict(row: Union[dict, db.BaseModel], follow: bool = True) -> dict:
     """Convert a row object to a dictionary.
 
     Args:

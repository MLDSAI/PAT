"""Utility functions for OpenAdapt.

This module provides various utility functions used throughout OpenAdapt.
"""

from functools import wraps
from io import BytesIO
from logging import StreamHandler
from typing import Any, Callable
import ast
import base64
import inspect
import os
import sys
import threading
import time

from jinja2 import Environment, FileSystemLoader
from loguru import logger
from PIL import Image, ImageEnhance

from openadapt.build_utils import redirect_stdout_stderr

with redirect_stdout_stderr():
    import fire

import mss
import mss.base
import numpy as np
import orjson

if sys.platform == "win32":
    import mss.windows

    # fix cursor flicker on windows; see:
    # https://github.com/BoboTiG/python-mss/issues/179#issuecomment-673292002
    mss.windows.CAPTUREBLT = 0


from openadapt.config import PERFORMANCE_PLOTS_DIR_PATH, config
from openadapt.custom_logger import filter_log_messages
from openadapt.db import db
from openadapt.models import ActionEvent

# TODO: move to constants.py
EMPTY = (None, [], {}, "")
SCT = mss.mss()

_logger_lock = threading.Lock()
_start_time = None
_start_perf_counter = None


def configure_logging(logger: logger, log_level: str) -> None:
    """Configure the logging settings for OpenAdapt.

    Args:
        logger (logger): The logger object.
        log_level (str): The desired log level.
    """
    # TODO: redact log messages
    #  (https://github.com/Delgan/loguru/issues/17#issuecomment-717526130)
    log_level_override = os.getenv("LOG_LEVEL")
    log_level = log_level_override or log_level

    with _logger_lock:
        logger.remove()
        logger_format = (
            "<green>{time:YYYY-MM-DD HH:mm:ss.SSS}</green> | "
            "<level>{level: <8}</level> | "
            "<cyan>{name}</cyan>:<cyan>{function}</cyan>:<cyan>{line}</cyan> "
            "- <level>{message}</level>"
        )
        logger.add(
            StreamHandler(sys.stderr),
            colorize=True,
            level=log_level,
            enqueue=True,
            format=logger_format,
            filter=(
                filter_log_messages if config.MAX_NUM_WARNINGS_PER_SECOND > 0 else None
            ),
        )
        logger.debug(f"{log_level=}")


def row2dict(row: dict | db.BaseModel, follow: bool = True) -> dict:
    """Convert a row object to a dictionary.

    Args:
        row: The row object.
        follow (bool): Flag indicating whether to follow children. Defaults to True.

    Returns:
        dict: The row object converted to a dictionary.
    """
    if not row:
        return {}
    if isinstance(row, dict):
        return row
    try_follow = ["children"] if follow else []
    to_follow = [key for key in try_follow if hasattr(row, key)]

    # follow children recursively
    if "children" in to_follow:
        to_follow = {key: {} for key in to_follow}
        to_follow["children"]["follow"] = to_follow

    try_include = [
        "key",
        "text",
        "canonical_key",
        "canonical_text",
        "reducer_names",
    ]
    to_include = [key for key in try_include if hasattr(row, key)]
    row_dict = row.asdict(follow=to_follow, include=to_include)
    return row_dict


def round_timestamps(events: list[ActionEvent], num_digits: int) -> None:
    """Round timestamps in a list of events.

    Args:
        events (list): The list of events.
        num_digits (int): The number of digits to round to.
    """
    for event in events:
        if isinstance(event, dict):
            continue
        prev_timestamp = event.timestamp
        event.timestamp = round(event.timestamp, num_digits)
        logger.debug(f"{prev_timestamp=} {event.timestamp=}")
        if hasattr(event, "children") and event.children:
            round_timestamps(event.children, num_digits)


def rows2dicts(
    rows: list[ActionEvent],
    drop_empty: bool = True,
    drop_constant: bool = True,
    drop_cols: list[str] = [],
    num_digits: int = None,
) -> list[dict]:
    """Convert a list of rows to a list of dictionaries.

    Args:
        rows (list): The list of rows.
        drop_empty (bool): Flag indicating whether to drop empty rows. Defaults to True.
        drop_constant (bool): Flag indicating whether to drop rows with constant values.
          Defaults to True.
        drop_cols (list[str]): The names of columns to drop.
        num_digits (int): The number of digits to round timestamps to. Defaults to None.

    Returns:
        list: The list of dictionaries representing the rows.
    """
    if num_digits:
        round_timestamps(rows, num_digits)
    row_dicts = [row2dict(row) for row in rows]
    if drop_empty:
        keep_keys = set()
        for row_dict in row_dicts:
            for key in row_dict:
                if row_dict[key] not in EMPTY:
                    keep_keys.add(key)
        for row_dict in row_dicts:
            for key in list(row_dict.keys()):
                if key not in keep_keys:
                    del row_dict[key]
    if drop_constant:
        key_to_values = {}
        for row_dict in row_dicts:
            for key in row_dict:
                key_to_values.setdefault(key, set())
                value = repr(row_dict[key])
                key_to_values[key].add(value)
        for row_dict in row_dicts:
            for key in list(row_dict.keys()):
                value = row_dict[key]
                if len(key_to_values[key]) <= 1 or drop_empty and value in EMPTY:
                    del row_dict[key]
    for row_dict in row_dicts:
        for key in drop_cols:
            if key in row_dict:
                del row_dict[key]
        # TODO: keep attributes in children which vary across parents
        if "children" in row_dict:
            row_dict["children"] = rows2dicts(
                row_dict["children"],
                drop_empty,
                drop_constant,
                drop_cols,
            )
    return row_dicts


def override_double_click_interval_seconds(
    override_value: float,
) -> None:
    """Override the double click interval in seconds.

    Args:
        override_value (float): The new value for the double click interval.
    """
    get_double_click_interval_seconds.override_value = override_value


def get_double_click_interval_seconds() -> float:
    """Get the double click interval in seconds.

    Returns:
        float: The double click interval in seconds.
    """
    if hasattr(get_double_click_interval_seconds, "override_value"):
        return get_double_click_interval_seconds.override_value
    if sys.platform == "darwin":
        from AppKit import NSEvent

        return NSEvent.doubleClickInterval()
    elif sys.platform == "win32":
        # https://stackoverflow.com/a/31686041/95989
        from ctypes import windll

        return windll.user32.GetDoubleClickTime() / 1000
    else:
        raise Exception(f"Unsupported {sys.platform=}")


def get_double_click_distance_pixels() -> int:
    """Get the double click distance in pixels.

    Returns:
        int: The double click distance in pixels.
    """
    if sys.platform == "darwin":
        # From https://developer.apple.com/documentation/appkit/nspressgesturerecognizer/1527495-allowablemovement:  # noqa: E501
        #     The default value of this property is the same as the
        #     double-click distance.
        # TODO: do this more robustly; see:
        # https://forum.xojo.com/t/get-allowed-unit-distance-between-doubleclicks-on-macos/35014/7
        from AppKit import NSPressGestureRecognizer

        return NSPressGestureRecognizer.new().allowableMovement()
    elif sys.platform == "win32":
        import win32api
        import win32con

        x = win32api.GetSystemMetrics(win32con.SM_CXDOUBLECLK)
        y = win32api.GetSystemMetrics(win32con.SM_CYDOUBLECLK)
        if x != y:
            logger.warning(f"{x=} != {y=}")
        return max(x, y)
    else:
        raise Exception(f"Unsupported {sys.platform=}")


def get_monitor_dims() -> tuple[int, int]:
    """Get the dimensions of the monitor.

    Returns:
        tuple[int, int]: The width and height of the monitor.
    """
    # TODO XXX: replace with get_screenshot().size and remove get_scale_ratios?
    monitor = SCT.monitors[0]
    monitor_width = monitor["width"]
    monitor_height = monitor["height"]
    return monitor_width, monitor_height


def get_scale_ratios(
    action_event: ActionEvent | None = None,
) -> tuple[float, float]:
    """Get the scale ratios for the action event.

    <position in image space> = scale_ratio * <position in window/action space>, e.g:

        width_ratio, height_ratio = get_scale_ratios(action_event)
        x0 = window_event.left * width_ratio
        y0 = window_event.top * height_ratio
        x1 = x0 + window_event.width * width_ratio
        y1 = y0 + window_event.height * height_ratio
        x = action_event.mouse_x * width_ratio
        y = action_event.mouse_y * height_ratio

    Args:
        action_event (ActionEvent): The action event.

    Returns:
        float: The width ratio.
        float: The height ratio.
    """
    if action_event:
        recording = action_event.recording
        monitor_width = recording.monitor_width
        monitor_height = recording.monitor_hefith
        image = action_event.screenshot.image
    else:
        image = take_screenshot()
        monitor_width, monitor_height = get_monitor_dims()
    width_ratio = image.width / monitor_width
    height_ratio = image.height / monitor_height
    return width_ratio, height_ratio


# TODO: png
def image2utf8(image: Image.Image, include_prefix: bool = True) -> str:
    """Convert an image to UTF-8 format.

    Args:
        image (PIL.Image.Image): The image to convert.
        include_prefix (bool): Whether to include the "data:" prefix.

    Returns:
        str: The UTF-8 encoded image.
    """
    if not image:
        return ""
    image = image.convert("RGB")
    buffered = BytesIO()
    image.save(buffered, format="JPEG")
    image_str = base64.b64encode(buffered.getvalue())
    base64_prefix = bytes("data:image/jpeg;base64,", encoding="utf-8")
    image_base64 = base64_prefix + image_str
    image_utf8 = image_base64.decode("utf-8")
    return image_utf8


def utf82image(image_utf8: str) -> Image.Image:
    """Convert a UTF-8 encoded image back into a PIL image object.

    Inverts utf82image.

    Args:
        image_utf8 (str): The UTF-8 encoded image.

    Returns:
        PIL.Image.Image: The decoded image as a PIL image object.
    """
    if not image_utf8:
        return None

    # Remove the base64 image prefix
    base64_data = image_utf8.split(",", 1)[1]

    # Decode the base64 string
    image_bytes = base64.b64decode(base64_data)

    # Convert bytes to image
    image = Image.open(BytesIO(image_bytes))

    return image


def set_start_time(value: float = None) -> float:
    """Set the start time for recordings. Required for accurate process-wide timestamps.

    Args:
        value (float): The start time value. Defaults to the current time.

    Returns:
        float: The start time.
    """
    global _start_time
    global _start_perf_counter
    _start_time = value or time.time()
    _start_perf_counter = time.perf_counter()
    logger.debug(f"{_start_time=} {_start_perf_counter=}")
    return _start_time


def get_timestamp() -> float:
    """Get the current timestamp, synchronized between processes.

    Before calling this function from any process, set_start_time must have been called.

    Returns:
        float: The current timestamp.
    """
    global _start_time
    global _start_perf_counter

    msg = "set_start_time must be called before get_timestamp"
    assert _start_time, f"{_start_time=}; {msg}"
    assert _start_perf_counter, f"{_start_perf_counter=}; {msg}"

    perf_duration = time.perf_counter() - _start_perf_counter
    return _start_time + perf_duration


# https://stackoverflow.com/a/50685454
def evenly_spaced(arr: list, N: list) -> list:
    """Get evenly spaced elements from the array.

    Args:
        arr (list): The input array.
        N (int): The number of elements to get.

    Returns:
        list: The evenly spaced elements.
    """
    if N >= len(arr):
        return arr
    idxs = set(np.round(np.linspace(0, len(arr) - 1, N)).astype(int))
    return [val for idx, val in enumerate(arr) if idx in idxs]


def take_screenshot() -> Image.Image:
    """Take a screenshot.

    Returns:
        PIL.Image: The screenshot image.
    """
    # monitor 0 is all in one
    monitor = SCT.monitors[0]
    sct_img = SCT.grab(monitor)
    image = Image.frombytes("RGB", sct_img.size, sct_img.bgra, "raw", "BGRX")
    return image


def get_strategy_class_by_name() -> dict:
    """Get a dictionary of strategy classes by their names.

    Returns:
        dict: A dictionary of strategy classes.
    """
    from openadapt.strategies import BaseReplayStrategy

    strategy_classes = BaseReplayStrategy.__subclasses__()
    class_by_name = {cls.__name__: cls for cls in strategy_classes}
    logger.debug(f"{class_by_name=}")
    return class_by_name


def get_performance_plot_file_path(recording_timestamp: float) -> str:
    """Get the filename for the performance plot.

    Args:
        recording_timestamp (float): The timestamp of the recording.

    Returns:
        str: The filename.
    """
    os.makedirs(PERFORMANCE_PLOTS_DIR_PATH, exist_ok=True)

    fname_parts = ["performance", str(recording_timestamp)]
    fname = "-".join(fname_parts) + ".png"
    return os.path.join(PERFORMANCE_PLOTS_DIR_PATH, fname)


def delete_performance_plot(recording_timestamp: float) -> None:
    """Delete the performance plot for the given recording timestamp.

    Args:
        recording_timestamp (float): The timestamp of the recording.
    """
    fpath = get_performance_plot_file_path(recording_timestamp)
    try:
        os.remove(fpath)
    except FileNotFoundError as exc:
        logger.warning(f"{exc=}")


def strip_element_state(action_event: ActionEvent) -> ActionEvent:
    """Strip the element state from the action event and its children.

    Args:
        action_event (ActionEvent): The action event to strip.

    Returns:
        ActionEvent: The action event without element state.
    """
    action_event.element_state = None
    for child in action_event.children:
        strip_element_state(child)
    return action_event


def compute_diff(image1: Image.Image, image2: Image.Image) -> Image.Image:
    """Computes the difference between two PIL Images and returns the diff image."""
    arr1 = np.array(image1)
    arr2 = np.array(image2)
    diff = np.abs(arr1 - arr2)
    return Image.fromarray(diff.astype("uint8"))


def get_functions(name: str) -> dict:
    """Get a dictionary of function names to functions for all non-private functions.

    Usage:

        if __name__ == "__main__":
            fire.Fire(utils.get_functions(__name__))

    Args:
        name (str): The name of the module to get functions from.

    Returns:
        dict: A dictionary of function names to functions.
    """
    functions = {}
    for name, obj in inspect.getmembers(sys.modules[name]):
        if inspect.isfunction(obj) and not name.startswith("_"):
            functions[name] = obj
    return functions


def get_action_dict_from_completion(completion: str) -> dict[ActionEvent]:
    """Convert the completion to a dictionary containing action information.

    Args:
        completion (str): The completion provided by the user.

    Returns:
        dict: The action dictionary.
    """
    try:
        action = eval(completion)
    except Exception as exc:
        logger.warning(f"{exc=}")
    else:
        return action


# copied from https://github.com/OpenAdaptAI/OpenAdapt/pull/560/files
def render_template_from_file(template_relative_path: str, **kwargs: dict) -> str:
    """Load a Jinja2 template from a file and interpolate arguments.

    Args:
        template_relative_path (str): Relative path to the Jinja2 template file
            from the project root.
        **kwargs: Arguments to interpolate into the template.

    Returns:
        str: Rendered template with interpolated arguments.
    """

    def orjson_to_json(value: Any) -> str:
        # orjson.dumps returns bytes, so decode to string
        return orjson.dumps(value).decode("utf-8")

    def ppjson(value: Any) -> str:
        return orjson.dumps(value, option=orjson.OPT_INDENT_2)

    # Construct the full path to the template file
    template_path = os.path.join(config.ROOT_DIR_PATH, template_relative_path)

    # Extract the directory and template file name
    template_dir, template_file = os.path.split(template_path)
    logger.info(f"{template_dir=} {template_file=}")

    # Create a Jinja2 environment with the directory
    env = Environment(loader=FileSystemLoader(template_dir))

    # Add custom filters
    env.filters["orjson"] = orjson_to_json
    env.filters["ppjson"] = ppjson
    env.globals.update(zip=zip)

    # Load the template
    template = env.get_template(template_file)

    # Render the template with provided arguments
    return template.render(**kwargs)


def parse_code_snippet(snippet: str) -> dict:
    """Parse a text code snippet into a dict.

    e.g.
        ```json
        { "foo": true }
        ```
    Returns:

        { "foo": True }

    Args:
        snippet: text snippet

    Returns:
        dict representation of what was in the text snippet
    """
    try:
        if snippet.startswith("```json"):
            # Remove Markdown code block syntax
            json_string = (
                snippet.replace("```json\n", "")
                .replace("```", "")
                .replace("True", "true")
                .replace("False", "false")
                .strip()
            )
            # Parse the JSON string
            rval = ast.literal_eval(json_string)
            return rval

        elif snippet.startswith("```python"):
            python_code = snippet.replace("```python\n", "").replace("```", "").strip()
            return ast.literal_eval(python_code)
        else:
            msg = f"Unsupported {snippet=}"
            logger.warning(msg)
            return None
    except Exception as exc:
        # TODO
        raise exc


def split_list(input_list: list, size: int) -> list[list]:
    """Splits a list into a list of lists, where each inner list has a maximum size.

    Args:
        input_list: The list to be split.
        size: The maximum size of each inner list.

    Returns:
        A new list containing inner lists of the given size.
    """
    return [input_list[i : i + size] for i in range(0, len(input_list), size)]


def args_to_str(*args: tuple) -> str:
    """Convert positional arguments to a string representation.

    Args:
        *args: Positional arguments.

    Returns:
        str: Comma-separated string representation of positional arguments.
    """
    return ", ".join(map(str, args))


def kwargs_to_str(**kwargs: dict[str, Any]) -> str:
    """Convert keyword arguments to a string representation.

    Args:
        **kwargs: Keyword arguments.

    Returns:
        str: Comma-separated string representation of keyword arguments
          in form "key=value".
    """
    return ",".join([f"{k}={v}" for k, v in kwargs.items()])


def trace(logger: logger) -> Any:
    """Decorator that logs the function entry and exit using the provided logger.

    Args:
        logger: The logger object to use for logging.

    Returns:
        A decorator that can be used to wrap functions and log their entry and exit.
    """

    def decorator(func: Callable) -> Callable:
        @wraps(func)
        def wrapper_logging(*args: tuple[tuple, ...], **kwargs: dict[str, Any]) -> Any:
            func_name = func.__qualname__
            func_args = args_to_str(*args)
            func_kwargs = kwargs_to_str(**kwargs)

            if func_kwargs != "":
                logger.info(f" -> Enter: {func_name}({func_args}, {func_kwargs})")
            else:
                logger.info(f" -> Enter: {func_name}({func_args})")

            result = func(*args, **kwargs)

            logger.info(f" <- Leave: {func_name}({result})")
            return result

        return wrapper_logging

    return decorator


def filter_keys(data: dict, key_suffixes: list[str]) -> dict:
    """Return a dictionary only containing keys that match the given key suffixes.

    Retains nested structures.

    Args:
        data (dict): The input dictionary to filter.
        key_suffixes (list[str]): A list of key suffixes to match against the keys in
            the dictionary.

    Returns:
        dict: A dictionary with keys filtered by specified suffixes.
    """
    suffixes = tuple(suffix.lower() for suffix in key_suffixes)

    def recurse(obj: Any) -> None:
        if isinstance(obj, dict):
            # Process each child to see if it or its descendants match the suffixes
            new_dict = {
                k: recurse(v)
                for k, v in obj.items()
                if k.lower().endswith(suffixes) or isinstance(v, (dict, list))
            }
            return new_dict
        elif isinstance(obj, list):
            # Filter each item in the list based on suffix criteria in their elements
            return [recurse(item) for item in obj]
        else:
            # Return the value directly if it is neither dict nor list
            return obj

    return recurse(data)


def clean_dict(data: dict) -> dict:
    """Clean a dictionary by removing None values and redundant information.

    Args:
        data (dict): The dictionary to clean.

    Returns:
        dict: A cleaned dictionary with no None values and redundant data removed.
    """

    def remove_none_values(d: dict) -> dict:
        """Remove keys where the value is None."""
        return {k: v for k, v in d.items() if v is not None}

    def compare_dicts(d1: dict, d2: dict) -> bool:
        """Check if all non-None items in d1 are in d2."""
        for k, v in d1.items():
            if v is not None and (k not in d2 or d2[k] != v):
                return False
        return True

    def recurse(obj: Any) -> None:
        if isinstance(obj, dict):
            temp_dict = {k: recurse(v) for k, v in obj.items()}
            # Remove redundant nested keys
            keys_to_remove = set()
            keys = list(temp_dict.keys())
            for i in range(len(keys)):
                for j in range(i + 1, len(keys)):
                    if isinstance(temp_dict[keys[i]], dict) and isinstance(
                        temp_dict[keys[j]], dict
                    ):
                        if compare_dicts(temp_dict[keys[i]], temp_dict[keys[j]]):
                            keys_to_remove.add(keys[i])
                        elif compare_dicts(temp_dict[keys[j]], temp_dict[keys[i]]):
                            keys_to_remove.add(keys[j])
            for key in keys_to_remove:
                del temp_dict[key]

            return remove_none_values(temp_dict)
        elif isinstance(obj, list):
            filtered_list = [recurse(item) for item in obj]
            return [item for item in filtered_list if item]
        else:
            return obj

    return recurse(data)


<<<<<<< HEAD
def split_by_separators(text: str, seps: list[str]) -> list[str]:
    """
    Splits the text by multiple separators specified in the list without using regex.
=======
def normalize_positions(
    data: dict,
    width_delta: float,
    height_delta: float,
    width_keys: list[str] = None,
    height_keys: list[str] = None,
) -> dict:
    """Recursively normalize the position keys in a dictionary by adding deltas.

    This function traverses through all dictionary values. If a key matches
    those specified in width_keys, it adds width_delta to its value. Similarly,
    if a key matches those in height_keys, it adds height_delta to its value.

    Args:
        data (dict): The dictionary to process.
        width_delta (float): The delta to add to width/x values.
        height_delta (float): The delta to add to height/y values.
        width_keys (list[str]): List of keys corresponding to width or x coordinates.
        height_keys (list[str]): List of keys corresponding to height or y coordinates.

    Returns:
        dict: A dictionary with normalized position values.
    """
    if width_keys is None:
        width_keys = ["x"]
    if height_keys is None:
        height_keys = ["y"]

    for key, value in data.items():
        if isinstance(value, dict):
            data[key] = normalize_positions(
                value,
                width_delta,
                height_delta,
                width_keys,
                height_keys,
            )
        elif isinstance(value, list):
            data[key] = [
                normalize_positions(
                    val,
                    width_delta,
                    height_delta,
                    width_keys,
                    height_keys,
                )
                for val in value
            ]
        elif key in width_keys and isinstance(value, (int, float)):
            old_value = value
            data[key] = value + width_delta
            logger.debug(
                f"Normalized {key=} from {old_value} to {data[key]} ({width_delta=})"
            )
        elif key in height_keys and isinstance(value, (int, float)):
            old_value = value
            data[key] = value + height_delta
            logger.debug(
                f"Normalized {key=} from {old_value} to {data[key]} ({height_delta=})"
            )

    return data


def increase_contrast(image: Image.Image, contrast_factor: float) -> Image.Image:
    """Increase the contrast of an image.

    Args:
        image (Image.Image): The image to enhance.
        contrast_factor (float): The factor by which to increase the contrast.
            Values > 1 increase the contrast, while < 1 decrease it.

    Returns:
        Image.Image: The contrast-enhanced image.
    """
    enhancer = ImageEnhance.Contrast(image)
    enhanced_image = enhancer.enhance(contrast_factor)
    return enhanced_image


def split_by_separators(text: str, seps: list[str]) -> list[str]:
    """Splits the text by multiple separators specified in the list.
>>>>>>> 588494c5

    Args:
        text (str): The string to be split.
        seps (list): A list of string separators.

    Returns:
        list: A list of substrings split by any of the specified separators.
    """
    if not seps:
        return [text]

    # Initial split with the first separator
    parts = text.split(seps[0])

    # Process the remaining separators
    for sep in seps[1:]:
        new_parts = []
        for part in parts:
            new_parts.extend(part.split(sep))
        parts = new_parts

    # Filter out empty strings which can occur if separators are consecutive
    return [part for part in parts if part]


if __name__ == "__main__":
    fire.Fire(get_functions(__name__))<|MERGE_RESOLUTION|>--- conflicted
+++ resolved
@@ -760,11 +760,6 @@
     return recurse(data)
 
 
-<<<<<<< HEAD
-def split_by_separators(text: str, seps: list[str]) -> list[str]:
-    """
-    Splits the text by multiple separators specified in the list without using regex.
-=======
 def normalize_positions(
     data: dict,
     width_delta: float,
@@ -847,7 +842,6 @@
 
 def split_by_separators(text: str, seps: list[str]) -> list[str]:
     """Splits the text by multiple separators specified in the list.
->>>>>>> 588494c5
 
     Args:
         text (str): The string to be split.

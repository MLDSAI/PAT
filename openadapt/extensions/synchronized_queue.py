--- conflicted
+++ resolved
@@ -1,10 +1,4 @@
-<<<<<<< HEAD
-"""
-    Module for customizing multiprocessing.Queue to avoid NotImplementedError in MacOS
-"""
-=======
 """Module for customizing multiprocessing.Queue to avoid NotImplementedError."""
->>>>>>> c8159242
 
 
 from multiprocessing.queues import Queue

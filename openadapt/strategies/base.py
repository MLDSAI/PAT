"""Implements the base class for implementing replay strategies."""

from abc import ABC, abstractmethod
from pprint import pformat
import time

from oa_pynput import keyboard, mouse
import numpy as np

from openadapt import models, playback, utils
<<<<<<< HEAD
from openadapt.db import crud
=======
from openadapt.custom_logger import logger
>>>>>>> 001c8fa8

MAX_FRAME_TIMES = 1000


class BaseReplayStrategy(ABC):
    """Base class for implementing replay strategies."""

    def __init__(
        self,
        recording: models.Recording,
        max_frame_times: int = MAX_FRAME_TIMES,
    ) -> None:
        """Initialize the BaseReplayStrategy.

        Args:
            recording (models.Recording): The recording to replay.
            max_frame_times (int): The maximum number of frame times to track.
        """
        self.recording = recording
        self.max_frame_times = max_frame_times
        self.action_events = []
        self.screenshots = []
        self.window_events = []
        self.frame_times = []

    @abstractmethod
    def get_next_action_event(
        self,
        screenshot: models.Screenshot,
    ) -> models.ActionEvent:
        """Get the next action event based on the current screenshot.

        Args:
            screenshot (models.Screenshot): The current screenshot.

        Returns:
            models.ActionEvent: The next action event.
        """
        pass

    def attach_replay_id(self, replay_id: int) -> None:
        """Attach the replay ID to the strategy.

        Args:
            replay_id (int): The replay ID.
        """
        self._replay_id = replay_id

    def run(self) -> None:
        """Run the replay strategy."""
        keyboard_controller = keyboard.Controller()
        mouse_controller = mouse.Controller()
        while True:
            screenshot = models.Screenshot.take_screenshot()
            crud.add_replay_log(
                replay_id=self._replay_id,
                log_level="INFO",
                key="screenshot",
                data=screenshot.image,
            )
            self.screenshots.append(screenshot)
            window_event = models.WindowEvent.get_active_window_event()
            crud.add_replay_log(
                replay_id=self._replay_id,
                log_level="INFO",
                key="window_event",
                data=window_event,
            )
            self.window_events.append(window_event)
            try:
                action_event = self.get_next_action_event(
                    screenshot,
                    window_event,
                )
                crud.add_replay_log(
                    replay_id=self._replay_id,
                    log_level="INFO",
                    key="action_event",
                    data=action_event.to_log_dict(),
                )
            except StopIteration:
                break
            if self.action_events:
                prev_action_event = self.action_events[-1]
                if prev_action_event.timestamp and action_event.timestamp:
                    assert prev_action_event.timestamp <= action_event.timestamp, (
                        prev_action_event,
                        action_event,
                    )
                else:
                    logger.warning(
                        f"{prev_action_event.timestamp=} {action_event.timestamp=}"
                    )
            self.log_fps()
            if action_event:
                action_event_dict = utils.rows2dicts(
                    [action_event],
                    drop_constant=False,
                )[0]
                logger.debug(f"action_event=\n{pformat(action_event_dict)}")
                crud.add_replay_log(
                    replay_id=self._replay_id,
                    log_level="INFO",
                    key="action_event_dict",
                    data=action_event_dict,
                )
                self.action_events.append(action_event)
                try:
                    playback.play_action_event(
                        action_event,
                        mouse_controller,
                        keyboard_controller,
                    )
                    crud.add_replay_log(
                        replay_id=self._replay_id,
                        log_level="INFO",
                        key="playback",
                        data="success",
                    )
                except Exception as exc:
                    logger.exception(exc)
                    import ipdb

                    ipdb.set_trace()
                    foo = 1  # noqa

    def log_fps(self) -> None:
        """Log the frames per second (FPS) rate."""
        t = time.time()
        self.frame_times.append(t)
        dts = np.diff(self.frame_times)
        if len(dts) > 1:
            mean_dt = np.mean(dts)
            fps = 1 / mean_dt
            logger.info(f"{fps=:.2f}")
            crud.add_replay_log(
                replay_id=self._replay_id, log_level="INFO", key="fps", data=fps
            )
        if len(self.frame_times) > self.max_frame_times:
            self.frame_times.pop(0)
            crud.add_replay_log(
                replay_id=self._replay_id,
                log_level="INFO",
                key="frame_times",
                data=self.frame_times,
            )<|MERGE_RESOLUTION|>--- conflicted
+++ resolved
@@ -8,11 +8,8 @@
 import numpy as np
 
 from openadapt import models, playback, utils
-<<<<<<< HEAD
+from openadapt.custom_logger import logger
 from openadapt.db import crud
-=======
-from openadapt.custom_logger import logger
->>>>>>> 001c8fa8
 
 MAX_FRAME_TIMES = 1000
 

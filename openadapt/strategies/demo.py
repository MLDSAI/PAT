--- conflicted
+++ resolved
@@ -20,24 +20,18 @@
 
 from openadapt.strategies.mixins.ocr import OCRReplayStrategyMixin
 from openadapt.strategies.mixins.ascii import ASCIIReplayStrategyMixin
-<<<<<<< HEAD
-from openadapt.strategies.gpt4all_mixin import GPT4ALLReplayStrategyMixin
-=======
+from openadapt.strategies.mixins.gpt4all import GPT4ALLReplayStrategyMixin
 from openadapt.strategies.mixins.sam import SAMReplayStrategyMixin
 from openadapt.strategies.mixins.summary import SummaryReplayStrategyMixin
->>>>>>> aa315455
 
 
 class DemoReplayStrategy(
     HuggingFaceReplayStrategyMixin,
     OCRReplayStrategyMixin,
     ASCIIReplayStrategyMixin,
-<<<<<<< HEAD
     GPT4ALLReplayStrategyMixin,
-=======
     SAMReplayStrategyMixin,
     SummaryReplayStrategyMixin,
->>>>>>> aa315455
     BaseReplayStrategy,
 ):
     def __init__(

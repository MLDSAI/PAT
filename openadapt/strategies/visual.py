--- conflicted
+++ resolved
@@ -52,11 +52,8 @@
 import numpy as np
 
 from openadapt import adapters, common, models, plotting, strategies, utils, vision
-<<<<<<< HEAD
+from openadapt.custom_logger import logger
 from openadapt.db import crud
-=======
-from openadapt.custom_logger import logger
->>>>>>> 001c8fa8
 
 DEBUG = False
 DEBUG_REPLAY = False

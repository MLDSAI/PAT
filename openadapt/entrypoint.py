"""Entrypoint for OpenAdapt."""

import multiprocessing

if __name__ == "__main__":
    # This needs to be called before any code that uses multiprocessing
    multiprocessing.freeze_support()

from openadapt.build_utils import redirect_stdout_stderr
<<<<<<< HEAD
from openadapt.error_reporting import configure_error_reporting
=======
from openadapt.custom_logger import logger
>>>>>>> 13bbe48d


def run_openadapt() -> None:
    """Run OpenAdapt."""
    with redirect_stdout_stderr():
        try:
            from openadapt.alembic.context_loader import load_alembic_context
            from openadapt.app import tray
            from openadapt.config import print_config

            print_config()
            configure_error_reporting()
            load_alembic_context()
            tray._run()
        except Exception as exc:
            logger.exception(exc)


if __name__ == "__main__":
    run_openadapt()<|MERGE_RESOLUTION|>--- conflicted
+++ resolved
@@ -7,11 +7,8 @@
     multiprocessing.freeze_support()
 
 from openadapt.build_utils import redirect_stdout_stderr
-<<<<<<< HEAD
 from openadapt.error_reporting import configure_error_reporting
-=======
 from openadapt.custom_logger import logger
->>>>>>> 13bbe48d
 
 
 def run_openadapt() -> None:

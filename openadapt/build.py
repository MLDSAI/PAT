--- conflicted
+++ resolved
@@ -24,87 +24,6 @@
     import screen_recorder_sdk
 
 
-<<<<<<< HEAD
-if sys.platform == "win32":
-    subprocess.run(
-        ["npm", "run", "build"],
-        cwd=OPENADAPT_DIR / "app" / "dashboard",
-        shell=True,
-        env={
-            **os.environ,
-            "NEXT_PUBLIC_POSTHOG_HOST": POSTHOG_HOST,
-            "NEXT_PUBLIC_POSTHOG_PUBLIC_KEY": POSTHOG_PUBLIC_KEY,
-        },
-    )
-else:
-    subprocess.run(
-        "npm run build",
-        cwd=OPENADAPT_DIR / "app" / "dashboard",
-        shell=True,
-        env={
-            **os.environ,
-            "NEXT_PUBLIC_POSTHOG_HOST": POSTHOG_HOST,
-            "NEXT_PUBLIC_POSTHOG_PUBLIC_KEY": POSTHOG_PUBLIC_KEY,
-        },
-    )
-
-spec = [
-    "pyi-makespec",
-    f"{OPENADAPT_DIR / 'entrypoint.py'}",
-    f"--icon={OPENADAPT_DIR / 'app' / 'assets' / 'logo.ico'}",
-    "--name",
-    "OpenAdapt",  # name
-    # "--onefile", # trade startup speed for smaller file size
-    "--onedir",
-    "--windowed",  # prevent console appearing, only use with ui.run(native=True, ...)
-]
-ignore_dirs = [
-    "__pycache__",
-    ".vscode",
-    ".git",
-    ".idea",
-    "performance",
-    "node_modules",
-    ".next",
-    "dashboard/app",
-    "dashboard/components",
-    "dashboard/types",
-    "performance",
-]
-ignore_file_extensions = [
-    ".db",
-    ".db-journal",
-    ".md",
-    ".log",
-    "config.local.json",
-    "openadapt/app/dashboard/.eslintrc.json",
-    "openadapt/app/dashboard/.gitignore",
-    "openadapt/app/dashboard/.nvmrc",
-    "openadapt/app/dashboard/.prettierrc.json",
-    "openadapt/app/dashboard/api.ts",
-    "openadapt/app/dashboard/entrypoint.sh",
-    "openadapt/app/dashboard/entrypoint.ps1",
-    "openadapt/app/dashboard/index.js",
-    "openadapt/app/dashboard/next.config.js",
-    "openadapt/app/dashboard/package.json",
-    "openadapt/app/dashboard/next-env.ts",
-    "openadapt/app/dashboard/package-lock.json",
-    "openadapt/app/dashboard/postcss.config.js",
-    "openadapt/app/dashboard/tailwind.config.js",
-    "openadapt/app/dashboard/tsconfig.json",
-]
-
-for root, dirs, files in os.walk(OPENADAPT_DIR):
-    if any(ignore_dir in root for ignore_dir in ignore_dirs):
-        continue
-    for file in files:
-        relative_path = Path(root).relative_to(OPENADAPT_DIR) / file
-        file_relative_path = f'{Path("openadapt") / relative_path}'
-        if any(
-            file_relative_path.endswith(str(Path(ext)))
-            for ext in ignore_file_extensions
-        ):
-=======
 def main() -> None:
     """Entry point."""
     additional_packages_to_install = [
@@ -129,12 +48,22 @@
             ["npm", "run", "build"],
             cwd=OPENADAPT_DIR / "app" / "dashboard",
             shell=True,
+            env={
+                **os.environ,
+                "NEXT_PUBLIC_POSTHOG_HOST": POSTHOG_HOST,
+                "NEXT_PUBLIC_POSTHOG_PUBLIC_KEY": POSTHOG_PUBLIC_KEY,
+            },
         )
     else:
         subprocess.run(
             "npm run build",
             cwd=OPENADAPT_DIR / "app" / "dashboard",
             shell=True,
+            env={
+                **os.environ,
+                "NEXT_PUBLIC_POSTHOG_HOST": POSTHOG_HOST,
+                "NEXT_PUBLIC_POSTHOG_PUBLIC_KEY": POSTHOG_PUBLIC_KEY,
+            },
         )
 
     spec = [
@@ -186,7 +115,6 @@
 
     for root, dirs, files in os.walk(OPENADAPT_DIR):
         if any(ignore_dir in root for ignore_dir in ignore_dirs):
->>>>>>> 88b9726b
             continue
         for file in files:
             relative_path = Path(root).relative_to(OPENADAPT_DIR) / file

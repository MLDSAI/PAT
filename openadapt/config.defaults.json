{
    "PRIVATE_AI_API_KEY": "<PRIVATE_AI_API_KEY>",
    "REPLICATE_API_TOKEN": "<REPLICATE_API_TOKEN>",
    "DEFAULT_ADAPTER": "openai",
    "DEFAULT_SEGMENTATION_ADAPTER": "ultralytics",
    "OPENAI_API_KEY": "<OPENAI_API_KEY>",
    "ANTHROPIC_API_KEY": "<ANTHROPIC_API_KEY>",
    "GOOGLE_API_KEY": "<GOOGLE_API_KEY>",
    "SOM_SERVER_URL": "<SOM_SERVER_URL>",
    "CACHE_DIR_PATH": ".cache",
    "CACHE_ENABLED": true,
    "CACHE_VERBOSITY": 0,
    "DB_ECHO": false,
    "ERROR_REPORTING_ENABLED": true,
    "OPENAI_MODEL_NAME": "gpt-3.5-turbo",
    "RECORD_WINDOW_DATA": false,
    "RECORD_READ_ACTIVE_ELEMENT_STATE": false,
    "REPLAY_STRIP_ELEMENT_STATE": true,
    "RECORD_VIDEO": true,
    "RECORD_AUDIO": true,
    "RECORD_FULL_VIDEO": false,
    "RECORD_IMAGES": false,
    "LOG_MEMORY": false,
    "STOP_SEQUENCES": [
        [
            "o",
            "a",
            ".",
            "s",
            "t",
            "o",
            "p"
        ],
        [
            "ctrl",
            "ctrl",
            "ctrl"
        ]
    ],
    "IGNORE_WARNINGS": false,
    "MAX_NUM_WARNINGS_PER_SECOND": 5,
    "WARNING_SUPPRESSION_PERIOD": 1,
    "MESSAGES_TO_FILTER": [
        "Cannot pickle Objective-C objects"
    ],
    "ACTION_TEXT_SEP": "-",
    "ACTION_TEXT_NAME_PREFIX": "<",
    "ACTION_TEXT_NAME_SUFFIX": ">",
    "PLOT_PERFORMANCE": true,
    "APP_DARK_MODE": false,
    "SCRUB_ENABLED": false,
    "SCRUB_CHAR": "*",
    "SCRUB_LANGUAGE": "en",
    "SCRUB_FILL_COLOR": "0x0000FF",
    "SCRUB_CONFIG_TRF": {
        "nlp_engine_name": "spacy",
        "models": [
            {
                "lang_code": "en",
                "model_name": "en_core_web_trf"
            }
        ]
    },
    "SCRUB_PRESIDIO_IGNORE_ENTITIES": [],
    "SCRUB_KEYS_HTML": [
        "text",
        "canonical_text",
        "title",
        "state",
        "task_description",
        "key_char",
        "canonical_key_char",
        "key_vk",
        "children"
    ],
    "VISUALIZE_DARK_MODE": false,
    "VISUALIZE_RUN_NATIVELY": true,
    "VISUALIZE_DENSE_TREES": true,
    "VISUALIZE_ANIMATIONS": true,
    "VISUALIZE_EXPAND_ALL": false,
    "VISUALIZE_MAX_TABLE_CHILDREN": 10,
    "SAVE_SCREENSHOT_DIFF": false,
    "SPACY_MODEL_NAME": "en_core_web_trf",
    "DASHBOARD_CLIENT_PORT": 5173,
    "DASHBOARD_SERVER_PORT": 8080,
<<<<<<< HEAD
    "SOCKET_PORT": 6001,
    "SOCKET_AUTHKEY": "openadapt",
    "SOCKET_ADDRESS": "localhost",
    "SOCKET_RETRY_INTERVAL": 5,
    "UNIQUE_USER_ID": ""
=======
    "UNIQUE_USER_ID": "",
    "REDIRECT_TO_ONBOARDING": true
>>>>>>> c674678b
}<|MERGE_RESOLUTION|>--- conflicted
+++ resolved
@@ -83,14 +83,10 @@
     "SPACY_MODEL_NAME": "en_core_web_trf",
     "DASHBOARD_CLIENT_PORT": 5173,
     "DASHBOARD_SERVER_PORT": 8080,
-<<<<<<< HEAD
     "SOCKET_PORT": 6001,
     "SOCKET_AUTHKEY": "openadapt",
     "SOCKET_ADDRESS": "localhost",
     "SOCKET_RETRY_INTERVAL": 5,
-    "UNIQUE_USER_ID": ""
-=======
     "UNIQUE_USER_ID": "",
     "REDIRECT_TO_ONBOARDING": true
->>>>>>> c674678b
 }
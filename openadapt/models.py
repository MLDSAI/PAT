"""This module defines the models used in the OpenAdapt system."""

import io
from typing import Any

from loguru import logger
from pynput import keyboard
from PIL import Image, ImageChops
import numpy as np
import sqlalchemy as sa

from openadapt import config, db, utils, window


# https://groups.google.com/g/sqlalchemy/c/wlr7sShU6-k
class ForceFloat(sa.TypeDecorator):
    """Custom SQLAlchemy type decorator for floating-point numbers."""

    impl = sa.Numeric(10, 2, asdecimal=False)
    cache_ok = True

    def process_result_value(self, value: Any, dialect: Any) -> float | None:
        """Convert the result value to float."""
        if value is not None:
            value = float(value)
        return value


class Recording(db.Base):
    """Class representing a recording in the database."""

    __tablename__ = "recording"

    id = sa.Column(sa.Integer, primary_key=True)
    timestamp = sa.Column(ForceFloat)
    monitor_width = sa.Column(sa.Integer)
    monitor_height = sa.Column(sa.Integer)
    double_click_interval_seconds = sa.Column(sa.Numeric(asdecimal=False))
    double_click_distance_pixels = sa.Column(sa.Numeric(asdecimal=False))
    platform = sa.Column(sa.String)
    task_description = sa.Column(sa.String)

    action_events = sa.orm.relationship(
        "ActionEvent",
        back_populates="recording",
        order_by="ActionEvent.timestamp",
    )
    screenshots = sa.orm.relationship(
        "Screenshot",
        back_populates="recording",
        order_by="Screenshot.timestamp",
    )
    window_events = sa.orm.relationship(
        "WindowEvent",
        back_populates="recording",
        order_by="WindowEvent.timestamp",
    )

    _processed_action_events = None

    @property
    def processed_action_events(self) -> list:
        """Get the processed action events for the recording."""
        from openadapt import events

        if not self._processed_action_events:
            self._processed_action_events = events.get_events(self)
        return self._processed_action_events


class ActionEvent(db.Base):
    """Class representing an action event in the database."""

    __tablename__ = "action_event"

    id = sa.Column(sa.Integer, primary_key=True)
    name = sa.Column(sa.String)
    timestamp = sa.Column(ForceFloat)
    recording_timestamp = sa.Column(sa.ForeignKey("recording.timestamp"))
    screenshot_timestamp = sa.Column(sa.ForeignKey("screenshot.timestamp"))
    window_event_timestamp = sa.Column(sa.ForeignKey("window_event.timestamp"))
    mouse_x = sa.Column(sa.Numeric(asdecimal=False))
    mouse_y = sa.Column(sa.Numeric(asdecimal=False))
    mouse_dx = sa.Column(sa.Numeric(asdecimal=False))
    mouse_dy = sa.Column(sa.Numeric(asdecimal=False))
    mouse_button_name = sa.Column(sa.String)
    mouse_pressed = sa.Column(sa.Boolean)
    key_name = sa.Column(sa.String)
    key_char = sa.Column(sa.String)
    key_vk = sa.Column(sa.String)
    canonical_key_name = sa.Column(sa.String)
    canonical_key_char = sa.Column(sa.String)
    canonical_key_vk = sa.Column(sa.String)
    parent_id = sa.Column(sa.Integer, sa.ForeignKey("action_event.id"))
    element_state = sa.Column(sa.JSON)

    children = sa.orm.relationship("ActionEvent")
    # TODO: replacing the above line with the following two results in an error:
    #     AttributeError: 'list' object has no attribute '_sa_instance_state'
    # children = sa.orm.relationship("ActionEvent", remote_side=[id], back_populates="parent")
    # parent = sa.orm.relationship("ActionEvent", remote_side=[parent_id], back_populates="children") # noqa: E501

    recording = sa.orm.relationship("Recording", back_populates="action_events")
    screenshot = sa.orm.relationship("Screenshot", back_populates="action_event")
    window_event = sa.orm.relationship("WindowEvent", back_populates="action_events")

    # TODO: playback_timestamp / original_timestamp

    def _key(self, key_name: Any, key_char: Any, key_vk: Any) -> Any:
        """Helper method to determine the key attribute based on available data."""
        if key_name:
            key = keyboard.Key[key_name]
        elif key_char:
            key = key_char
        elif key_vk:
            # TODO: verify this is correct
            key = keyboard.KeyCode.from_vk(int(key_vk))
        else:
            key = None
        return key

    @property
    def key(self) -> Any:
        """Get the key associated with the action event."""
        logger.trace(f"{self.name=} {self.key_name=} {self.key_char=} {self.key_vk=}")
        return self._key(
            self.key_name,
            self.key_char,
            self.key_vk,
        )

    @property
    def canonical_key(self) -> Any:
        """Get the canonical key associated with the action event."""
        logger.trace(
            f"{self.name=} "
            f"{self.canonical_key_name=} "
            f"{self.canonical_key_char=} "
            f"{self.canonical_key_vk=}"
        )
        return self._key(
            self.canonical_key_name,
            self.canonical_key_char,
            self.canonical_key_vk,
        )

    def _text(self, canonical: bool = False) -> str | None:
        """Helper method to generate the text representation of the action event."""
        sep = config.ACTION_TEXT_SEP
        name_prefix = config.ACTION_TEXT_NAME_PREFIX
        name_suffix = config.ACTION_TEXT_NAME_SUFFIX
        if canonical:
            key_attr = self.canonical_key
            key_name_attr = self.canonical_key_name
        else:
            key_attr = self.key
            key_name_attr = self.key_name
        if self.children:
            parts = [
                child._text(canonical=canonical)
                for child in self.children
                if child.name == "press"
            ]
            if any(parts):
                # str is necessary for canonical=True named keys
                # e.g. canonical(<esc>) == <53> (darwin)
                text = sep.join([str(part) for part in parts])
            else:
                text = None
        else:
            if key_name_attr:
                text = f"{name_prefix}{key_attr}{name_suffix}".replace(
                    "Key.",
                    "",
                )
            else:
                text = key_attr
        return text

    @property
    def text(self) -> str:
        """Get the text representation of the action event."""
        return self._text()

    @property
    def canonical_text(self) -> str:
        """Get the canonical text representation of the action event."""
        return self._text(canonical=True)

    def __str__(self) -> str:
        """Return a string representation of the action event."""
        attr_names = [
            "name",
            "mouse_x",
            "mouse_y",
            "mouse_dx",
            "mouse_dy",
            "mouse_button_name",
            "mouse_pressed",
            "text",
            "element_state",
        ]
        attrs = [getattr(self, attr_name) for attr_name in attr_names]
        attrs = [int(attr) if isinstance(attr, float) else attr for attr in attrs]
        attrs = [
            f"{attr_name}=`{attr}`"
            for attr_name, attr in zip(attr_names, attrs)
            if attr
        ]
        rval = " ".join(attrs)
        return rval

    @classmethod
    def from_children(cls: Any, children_dicts: list) -> Any:
        """Create an ActionEvent instance from a list of child event dictionaries.

        Args:
            children_dicts (list): List of dictionaries representing child events.

        Returns:
            ActionEvent: An instance of ActionEvent with the specified child events.

        """
        children = [ActionEvent(**child_dict) for child_dict in children_dicts]
        return ActionEvent(children=children)


class Screenshot(db.Base):
    """Class representing a screenshot in the database."""

    __tablename__ = "screenshot"

    id = sa.Column(sa.Integer, primary_key=True)
    recording_timestamp = sa.Column(sa.ForeignKey("recording.timestamp"))
    timestamp = sa.Column(ForceFloat)
    png_data = sa.Column(sa.LargeBinary)

    recording = sa.orm.relationship("Recording", back_populates="screenshots")
    action_event = sa.orm.relationship("ActionEvent", back_populates="screenshot")

    # TODO: convert to png_data on save
    sct_img = None

    # TODO: replace prev with prev_timestamp?
    prev = None
    _image = None
    _diff = None
    _diff_mask = None

    @property
    def image(self) -> Image:
        """Get the image associated with the screenshot."""
        if not self._image:
            if self.sct_img:
                self._image = Image.frombytes(
                    "RGB",
                    self.sct_img.size,
                    self.sct_img.bgra,
                    "raw",
                    "BGRX",
                )
            else:
                buffer = io.BytesIO(self.png_data)
                self._image = Image.open(buffer)
        return self._image

    @property
    def diff(self) -> Image:
        """Get the difference between the current and previous screenshot."""
        if not self._diff:
            assert self.prev, "Attempted to compute diff before setting prev"
            self._diff = ImageChops.difference(self.image, self.prev.image)
        return self._diff

    @property
    def diff_mask(self) -> Any:
        """Get the difference mask of the screenshot."""
        if not self._diff_mask:
            if self.diff:
                self._diff_mask = self.diff.convert("1")
        return self._diff_mask

    @property
    def array(self) -> np.ndarray:
        """Get the NumPy array representation of the image."""
        return np.array(self.image)

    @classmethod
    def take_screenshot(cls: Any) -> Any:
        """Capture a screenshot."""
        sct_img = utils.take_screenshot()
        screenshot = Screenshot(sct_img=sct_img)
        return screenshot

<<<<<<< HEAD
    def crop_active_window(self, action_event: Any) -> None:
        """Crop the screenshot to the active window defined by the action event."""
=======
    def crop_active_window(self, action_event):
>>>>>>> 6a19b2d7
        window_event = action_event.window_event
        width_ratio, height_ratio = utils.get_scale_ratios(action_event)

        x0 = window_event.left * width_ratio
        y0 = window_event.top * height_ratio
        x1 = x0 + window_event.width * width_ratio
        y1 = y0 + window_event.height * height_ratio

        box = (x0, y0, x1, y1)
        self._image = self._image.crop(box)


class WindowEvent(db.Base):
    """Class representing a window event in the database."""

    __tablename__ = "window_event"

    id = sa.Column(sa.Integer, primary_key=True)
    recording_timestamp = sa.Column(sa.ForeignKey("recording.timestamp"))
    timestamp = sa.Column(ForceFloat)
    state = sa.Column(sa.JSON)
    title = sa.Column(sa.String)
    left = sa.Column(sa.Integer)
    top = sa.Column(sa.Integer)
    width = sa.Column(sa.Integer)
    height = sa.Column(sa.Integer)
    window_id = sa.Column(sa.String)

    recording = sa.orm.relationship("Recording", back_populates="window_events")
    action_events = sa.orm.relationship("ActionEvent", back_populates="window_event")

    @classmethod
    def get_active_window_event(cls: Any) -> Any:
        """Get the active window event."""
        return WindowEvent(**window.get_active_window_data())


class PerformanceStat(db.Base):
    """Class representing a performance statistic in the database."""

    __tablename__ = "performance_stat"

    id = sa.Column(sa.Integer, primary_key=True)
    recording_timestamp = sa.Column(sa.Integer)
    event_type = sa.Column(sa.String)
    start_time = sa.Column(sa.Integer)
    end_time = sa.Column(sa.Integer)
    window_id = sa.Column(sa.String)


class MemoryStat(db.Base):
    __tablename__ = "memory_stat"

    id = sa.Column(sa.Integer, primary_key=True)
    recording_timestamp = sa.Column(sa.Integer)
    memory_usage_bytes = sa.Column(ForceFloat)
    timestamp = sa.Column(ForceFloat)<|MERGE_RESOLUTION|>--- conflicted
+++ resolved
@@ -292,12 +292,8 @@
         screenshot = Screenshot(sct_img=sct_img)
         return screenshot
 
-<<<<<<< HEAD
     def crop_active_window(self, action_event: Any) -> None:
         """Crop the screenshot to the active window defined by the action event."""
-=======
-    def crop_active_window(self, action_event):
->>>>>>> 6a19b2d7
         window_event = action_event.window_event
         width_ratio, height_ratio = utils.get_scale_ratios(action_event)
 

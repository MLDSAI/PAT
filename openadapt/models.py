--- conflicted
+++ resolved
@@ -3,18 +3,11 @@
 from typing import Union
 import io
 
-<<<<<<< HEAD
-import mss.tools
-=======
 from loguru import logger
 from PIL import Image, ImageChops
 from pynput import keyboard
->>>>>>> c8159242
 import numpy as np
 import sqlalchemy as sa
-from loguru import logger
-from PIL import Image, ImageChops
-from pynput import keyboard
 
 from openadapt import config, db, window
 
@@ -279,7 +272,6 @@
         return self._image
 
     @property
-<<<<<<< HEAD
     def diff(self):
         if self.png_diff_data:
             return self.convert_binary_to_png(self.png_diff_data)
@@ -295,21 +287,6 @@
 
         if self.diff:
             self._diff_mask = self.diff.convert("1")
-=======
-    def diff(self) -> Image:
-        """Get the difference between the current and previous screenshot."""
-        if not self._diff:
-            assert self.prev, "Attempted to compute diff before setting prev"
-            self._diff = ImageChops.difference(self.image, self.prev.image)
-        return self._diff
-
-    @property
-    def diff_mask(self) -> Image:
-        """Get the difference mask of the screenshot."""
-        if not self._diff_mask:
-            if self.diff:
-                self._diff_mask = self.diff.convert("1")
->>>>>>> c8159242
         return self._diff_mask
 
     @property
@@ -351,7 +328,6 @@
         buffer = io.BytesIO()
         image.save(buffer, format="PNG")
         return buffer.getvalue()
-
 
 
 class WindowEvent(db.Base):

<<<<<<< HEAD
import os

from dictalchemy import DictableModel
from loguru import logger
from sqlalchemy import create_engine, event
=======
"""Implements functionality for connecting to and interacting with the database.

Module: db.py
"""

from dictalchemy import DictableModel
>>>>>>> 8c437962
from sqlalchemy.ext.declarative import declarative_base
from sqlalchemy.orm import sessionmaker
from sqlalchemy.schema import MetaData
import sqlalchemy as sa

<<<<<<< HEAD
from openadapt import config, utils
=======
from openadapt.config import DB_ECHO, DB_URL
>>>>>>> 8c437962

NAMING_CONVENTION = {
    "ix": "ix_%(column_0_label)s",
    "uq": "uq_%(table_name)s_%(column_0_name)s",
    "ck": "ck_%(table_name)s_%(constraint_name)s",
    "fk": "fk_%(table_name)s_%(column_0_name)s_%(referred_table_name)s",
    "pk": "pk_%(table_name)s",
}


class BaseModel(DictableModel):
<<<<<<< HEAD
=======
    """The base model for database tables."""

>>>>>>> 8c437962
    __abstract__ = True

    def __repr__(self) -> str:
        """Return a string representation of the model object."""
        # avoid circular import
        from openadapt.utils import EMPTY, row2dict

        params = ", ".join(
            f"{k}={v!r}"  # !r converts value to string using repr (adds quotes)
            for k, v in utils.row2dict(self, follow=False).items()
            if v not in utils.EMPTY
        )
        return f"{self.__class__.__name__}({params})"


def get_engine() -> sa.engine:
    """Create and return a database engine."""
    engine = sa.create_engine(
        config.DB_URL,
        echo=config.DB_ECHO,
    )
    return engine


def get_base(engine: sa.engine) -> sa.engine:
    """Create and return the base model with the provided engine.

    Args:
        engine (sa.engine): The database engine to bind to the base model.

    Returns:
        sa.engine: The base model object.
    """
    metadata = MetaData(naming_convention=NAMING_CONVENTION)
    Base = declarative_base(
        cls=BaseModel,
        bind=engine,
        metadata=metadata,
    )
    return Base


engine = get_engine()
Base = get_base(engine)
Session = sessionmaker(bind=engine)


def copy_recording_data(
    source_engine: sa.engine,
    target_engine: sa.engine,
    recording_id: int,
    exclude_tables: tuple = (),
) -> str:
    """Copy a specific recording from the source database to the target database.

    Args:
        source_engine (create_engine): SQLAlchemy engine for the source database.
        target_engine (create_engine): SQLAlchemy engine for the target database.
        recording_id (int): The ID of the recording to copy.
        exclude_tables (tuple, optional): Tables excluded from copying. Defaults to ().

    Returns:
        str: The URL or path of the target database.
    """
    try:
        with source_engine.connect() as src_conn, target_engine.connect() as tgt_conn:
            src_metadata = MetaData()
            tgt_metadata = MetaData()

            @event.listens_for(src_metadata, "column_reflect")
            def genericize_datatypes(inspector, tablename, column_dict):
                column_dict["type"] = column_dict["type"].as_generic(
                    allow_nulltype=True
                )

            tgt_metadata.reflect(bind=target_engine)
            src_metadata.reflect(bind=source_engine)

            # Drop all tables in target database (except excluded tables)
            for table in reversed(tgt_metadata.sorted_tables):
                if table.name not in exclude_tables:
                    logger.info("Dropping table =", table.name)
                    table.drop(bind=target_engine)

            tgt_metadata.clear()
            tgt_metadata.reflect(bind=target_engine)
            src_metadata.reflect(bind=source_engine)

            # Create all tables in target database (except excluded tables)
            for table in src_metadata.sorted_tables:
                if table.name not in exclude_tables:
                    table.create(bind=target_engine)

            # Refresh metadata before copying data
            tgt_metadata.clear()
            tgt_metadata.reflect(bind=target_engine)

            # Get the source recording table
            src_recording_table = src_metadata.tables["recording"]
            tgt_recording_table = tgt_metadata.tables["recording"]

            # Select the recording with the given recording_id from the source
            src_select = src_recording_table.select().where(
                src_recording_table.c.id == recording_id
            )
            src_recording = src_conn.execute(src_select).fetchone()

            # Insert the recording into the target recording table
            tgt_conn.execute(tgt_recording_table.insert().values(src_recording))

            # Get the timestamp from the source recording
            src_timestamp = src_recording["timestamp"]

            # Copy data from tables with the same timestamp
            for table in src_metadata.sorted_tables:
                if (
                    table.name not in exclude_tables
                    and "recording_timestamp" in table.columns.keys()
                ):
                    # Select data from source table with the same timestamp
                    src_select = table.select().where(
                        table.c.recording_timestamp == src_timestamp
                    )
                    src_rows = src_conn.execute(src_select).fetchall()

                    # Insert data into target table
                    tgt_table = tgt_metadata.tables[table.name]
                    for row in src_rows:
                        tgt_insert = tgt_table.insert().values(**row._asdict())
                        tgt_conn.execute(tgt_insert)

            # Copy data from alembic_version table
            src_alembic_version_table = src_metadata.tables["alembic_version"]
            tgt_alembic_version_table = tgt_metadata.tables["alembic_version"]
            src_alembic_version_select = src_alembic_version_table.select()
            src_alembic_version_data = src_conn.execute(
                src_alembic_version_select
            ).fetchall()
            for row in src_alembic_version_data:
                tgt_alembic_version_insert = tgt_alembic_version_table.insert().values(
                    row
                )
                tgt_conn.execute(tgt_alembic_version_insert)

            # Commit the transaction
            tgt_conn.commit()

    except Exception as exc:
        # Perform cleanup
        db_file_path = target_engine.url.database
        if db_file_path and os.path.exists(db_file_path):
            os.remove(db_file_path)
        logger.exception(exc)
        return ""

    return target_engine.url.database


def export_recording(recording_id: int) -> str:
    """Export a recording by creating a new database, importing the recording, and then restoring the previous state.

    Args:
        recording_id (int): The ID of the recording to export.

    Returns:
        str: The file path of the new database.
    """
    db_fname = f"recording_{recording_id}.db"
    target_path = config.ROOT_DIRPATH / db_fname
    target_db_url = f"sqlite:///{target_path}"

    target_engine = create_engine(target_db_url, future=True)

    db_file_path = copy_recording_data(engine, target_engine, recording_id)
    return db_file_path<|MERGE_RESOLUTION|>--- conflicted
+++ resolved
@@ -1,27 +1,20 @@
-<<<<<<< HEAD
+"""Implements functionality for connecting to and interacting with the database.
+
+Module: db.py
+"""
+
 import os
 
 from dictalchemy import DictableModel
 from loguru import logger
 from sqlalchemy import create_engine, event
-=======
-"""Implements functionality for connecting to and interacting with the database.
-
-Module: db.py
-"""
-
-from dictalchemy import DictableModel
->>>>>>> 8c437962
+
 from sqlalchemy.ext.declarative import declarative_base
 from sqlalchemy.orm import sessionmaker
 from sqlalchemy.schema import MetaData
 import sqlalchemy as sa
 
-<<<<<<< HEAD
 from openadapt import config, utils
-=======
-from openadapt.config import DB_ECHO, DB_URL
->>>>>>> 8c437962
 
 NAMING_CONVENTION = {
     "ix": "ix_%(column_0_label)s",
@@ -33,11 +26,8 @@
 
 
 class BaseModel(DictableModel):
-<<<<<<< HEAD
-=======
     """The base model for database tables."""
 
->>>>>>> 8c437962
     __abstract__ = True
 
     def __repr__(self) -> str:

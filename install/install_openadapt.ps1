--- conflicted
+++ resolved
@@ -63,13 +63,9 @@
     )
 
     Get-Command $command -errorvariable getErr -erroraction 'silentlycontinue'
-<<<<<<< HEAD
+
     if ($getErr -eq $null) {
         $true;
-=======
-    If ($getErr -eq $null) {
-       return $true
->>>>>>> ac27a799
     }
     return $false
 }
